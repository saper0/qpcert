--- conflicted
+++ resolved
@@ -1,10 +1,7 @@
 import logging
 from typing import Tuple, Union, Sequence
 import os
-<<<<<<< HEAD
 import time
-=======
->>>>>>> 9e9c867f
 
 from jaxtyping import Float, Integer
 import numpy as np
@@ -99,7 +96,7 @@
 
 def to_symmetric(edge_index: torch.Tensor, edge_weight: torch.Tensor,
                  n: int, op='mean') -> Tuple[torch.Tensor, torch.Tensor]:
-    """Duplicates indices in edge_index but with flipped row/col indices. 
+    """Duplicates indices in edge_index but with flipped row/col indices.
     Furthermore, edge_weights are also duplicated without change.
 
     Returns:
@@ -140,7 +137,6 @@
     return grad_outputs
 
 
-<<<<<<< HEAD
 def _set_big_M(M_u, M_v, y_mask, C, ntk_labeled_lb, ntk_labeled_ub) -> None:
     # Set big M for nodes i with y_i = 1 (or -1 if ~y_mask given)
     y_pos_rows_mask = np.zeros(ntk_labeled_lb.shape, dtype=bool)
@@ -180,6 +176,15 @@
                 + 1
     
 
+def _set_big_M_label(C, ntk_labeled) -> Tuple[np.ndarray, np.ndarray]:
+    """ Return big-M constraints for label poisoining."""
+    ntk_abs_row_sum = np.abs(ntk_labeled).sum(axis=1)
+    M_u = ntk_abs_row_sum * C - 1
+    M_u[M_u < 0] = 0
+    M_v = ntk_abs_row_sum * C + 1
+    return M_u, M_v
+
+
 def certify_one_vs_all_milp(idx_labeled, idx_test, ntk, ntk_lb, ntk_ub, y, 
                             y_pred, svm_alpha, certificate_params,
                             C=1, M=1e4, Mprime=1e4, 
@@ -187,15 +192,752 @@
     assert (ntk_lb > ntk_ub).sum() == 0
     assert (ntk_lb > ntk).sum() == 0
     assert (ntk_ub < ntk).sum() == 0
-=======
-def _set_big_M_label(C, ntk_labeled) -> Tuple[np.ndarray, np.ndarray]:
-    """ Return big-M constraints for label poisoining."""
-    ntk_abs_row_sum = np.abs(ntk_labeled).sum(axis=1)
-    M_u = ntk_abs_row_sum * C - 1
-    M_u[M_u < 0] = 0
-    M_v = ntk_abs_row_sum * C + 1
-    return M_u, M_v
->>>>>>> 9e9c867f
+
+    n_labeled = idx_labeled.shape[0]
+    ntk = ntk.detach().cpu().numpy()
+    ntk_labeled = ntk[idx_labeled, :]
+    ntk_labeled = ntk_labeled[:, idx_labeled]
+    ntk_ub = ntk_ub.detach().cpu().numpy()
+    ntk_labeled_ub = ntk_ub[idx_labeled, :]
+    ntk_labeled_ub = ntk_labeled_ub[:, idx_labeled]
+    ntk_lb = ntk_lb.detach().cpu().numpy()
+    ntk_labeled_lb = ntk_lb[idx_labeled, :]
+    ntk_labeled_lb = ntk_labeled_lb[:, idx_labeled]
+    y_labeled = y[idx_labeled].detach().cpu().numpy()
+    if len(idx_test) == 1:
+        ntk_unlabeled = np.reshape(ntk[idx_test,:][idx_labeled], (1,-1))
+        ntk_unlabeled_ub = np.reshape(ntk_ub[idx_test,:][idx_labeled], (1,-1))
+        ntk_unlabeled_lb = np.reshape(ntk_lb[idx_test,:][idx_labeled], (1,-1))
+    else:
+        ntk_unlabeled = ntk[idx_test,:][:,idx_labeled]
+        ntk_unlabeled_ub = ntk_ub[idx_test,:][:,idx_labeled]
+        ntk_unlabeled_lb = ntk_lb[idx_test,:][:,idx_labeled]
+
+    # Find the initial start feasible solution
+    u_start_d = {}
+    v_start_d = {}
+    s_start_d = {}
+    t_start_d = {}
+    alpha_l = []
+    for k, alpha in enumerate(svm_alpha):
+        y_labeled_ = np.copy(y_labeled)
+        y_mask = y_labeled_ == k
+        y_labeled_[y_mask] = 1
+        y_labeled_[~y_mask] = -1
+        alpha = alpha.numpy(force=True)
+        alpha_mask = alpha < globals.zero_tol
+        alpha[alpha_mask] = 0
+        alpha_nz_mask = alpha>0 
+        eq_constraint = y_labeled_*((ntk_labeled * alpha)@y_labeled_) - 1
+        eq_constraint[np.abs(eq_constraint) < MILP_INT_FEAS_TOL] = 0
+        u_start = np.zeros(alpha.shape[0], dtype=np.float64)
+        v_start = np.zeros(alpha.shape[0], dtype=np.float64)
+        u_start[~alpha_nz_mask] = eq_constraint[~alpha_nz_mask]
+        v_start[alpha_nz_mask] = -eq_constraint[alpha_nz_mask]
+        #u_start[u_start<globals.zero_tol] = 0
+        #v_start[v_start<globals.zero_tol] = 0
+        s_start = np.zeros(alpha.shape[0], dtype=np.int64)
+        u_nz_mask = u_start > globals.zero_tol 
+        s_start[u_nz_mask] = 1
+        t_start = np.zeros(alpha.shape[0], dtype=np.int64)
+        v_nz_mask = v_start > globals.zero_tol 
+        t_start[v_nz_mask] = 1
+        u_start_d[k] = u_start
+        v_start_d[k] = v_start
+        s_start_d[k] = s_start
+        t_start_d[k] = t_start
+        alpha_l.append(alpha)
+        assert (alpha<0).sum() == 0
+        assert (u_start<-globals.zero_tol).sum() == 0
+        assert (v_start<-globals.zero_tol).sum() == 0
+        assert ((y_labeled_*((ntk_labeled * alpha)@y_labeled_) - 1 - u_start + v_start) > MILP_FEASIBILITY_TOL).sum() == 0
+        assert (u_start-M*s_start > MILP_FEASIBILITY_TOL).sum() == 0
+        assert (alpha-C*(1-s_start) > MILP_FEASIBILITY_TOL).sum() == 0
+        assert (v_start-Mprime*t_start > MILP_FEASIBILITY_TOL).sum() == 0
+        assert (-alpha+C*t_start > MILP_FEASIBILITY_TOL).sum() == 0
+
+    
+    is_robust_l = []
+    robust_count = 0
+    n_classes = y_pred.shape[1]
+    for i in range(idx_test.shape[0]):
+        idx = idx_test[i]
+        # Start with correct prediction & gradually work through others
+        pred_ordered = y_pred[i,:].topk(n_classes).indices
+        is_robust = True
+        stop_obj = None
+        for j, k in enumerate(pred_ordered):
+            k = k.cpu().item()
+            y_labeled_ = np.copy(y_labeled)
+            y_mask = y_labeled_ == k
+            y_labeled_[y_mask] = 1
+            y_labeled_[~y_mask] = -1
+            if j == 0:
+                obj_min = True
+            else:
+                obj_min = False
+            try:
+                # Create a new model
+                m = gp.Model("milp_provable_robustness")
+
+                # Create variables
+                z_bound = np.minimum(0.0, C*ntk_lb.min())
+                alpha = m.addMVar(shape=n_labeled, vtype=GRB.CONTINUOUS, ub=C, name="alpha")
+                u = m.addMVar(shape=n_labeled, vtype=GRB.CONTINUOUS, name="u")
+                v = m.addMVar(shape=n_labeled, vtype=GRB.CONTINUOUS, name="v")
+                # todo: why no ub?
+                z = m.addMVar(shape=(n_labeled, n_labeled), vtype=GRB.CONTINUOUS, lb=z_bound, name="z")
+                z_test = m.addMVar(shape=(1, n_labeled), vtype=GRB.CONTINUOUS, lb=z_bound, name="z_test")
+                if milp:
+                    s = m.addMVar(shape=n_labeled, vtype=GRB.BINARY, name="s")
+                    t = m.addMVar(shape=n_labeled, vtype=GRB.BINARY, name="t")
+
+                # Add constraints
+                m.addConstr(z <= ntk_labeled_ub * alpha, "z_ub")
+                m.addConstr(z >= ntk_labeled_lb * alpha, "z_lb")
+                m.addConstr(z_test <= ntk_unlabeled_ub[i,:].reshape(1,-1) * alpha, "z_test_ub")
+                m.addConstr(z_test >= ntk_unlabeled_lb[i,:].reshape(1,-1) * alpha, "z_test_lb")
+                m.addConstr(y_labeled_*(z@y_labeled_) - u + v == 1, "eq_constraint")
+                if milp:    
+                    M_u = np.zeros((y_mask.shape[0],))
+                    M_v = np.zeros((y_mask.shape[0],))
+                    # Set big M for nodes i with y_i = 1
+                    _set_big_M(M_u, M_v, y_mask, C, ntk_labeled_lb, ntk_labeled_ub)
+                    # Set big M for nodes i with y_i = -1
+                    _set_big_M(M_u, M_v, ~y_mask, C, ntk_labeled_lb, ntk_labeled_ub)
+                    assert (u_start_d[k] > M_u).sum() == 0
+                    assert (v_start_d[k] > M_v).sum() == 0
+                    m.addConstr(u <= M_u*s, "u_mil1")
+                    m.addConstr(alpha <= C*(1-s), "u_mil2")
+                    m.addConstr(v <= M_v*t, "v_mil1")
+                    m.addConstr(C-alpha <= C*(1-t), "v_mil2")
+                else:
+                    m.addConstr(u*alpha == 0, "u_comp_slack")
+                    m.addConstr(v*(C-alpha) == 0, "v_comp_slack")
+
+                # Set the initial values for the parameters
+                alpha.Start = alpha_l[k]
+                z.Start = ntk_labeled * alpha_l[k]
+                z_test.Start = ntk_unlabeled[i,:].reshape(1,-1) * alpha_l[k]
+                u.Start = u_start_d[k]
+                v.Start = v_start_d[k]
+                if milp:
+                    s.Start = s_start_d[k]
+                    t.Start = t_start_d[k]
+
+                # Set objective
+                if obj_min:
+                    m.setObjective(z_test @ y_labeled_, GRB.MINIMIZE)
+                else:
+                    m.setObjective(z_test @ y_labeled_, GRB.MAXIMIZE)
+
+                if stop_obj is not None:
+                    m.Params.BestObjStop = stop_obj # terminate when the objective reaches 0, implies node not robust
+                    m.Params.BestBdStop = stop_obj # if the bound falls below the stop_obj, node definitely can't change prediction
+                else:
+                    assert obj_min == True
+                    secnd_best_ypred = torch.topk(y_pred, 2).values[0][-1]
+                    m.Params.BestObjStop = secnd_best_ypred.detach().cpu().item()
+                m.Params.IntegralityFocus = 1 # to stabilize big-M constraint (must)
+                m.Params.IntFeasTol = MILP_INT_FEAS_TOL # to stabilize big-M constraint (helps, works without this also) 
+                if "LogToConsole" in certificate_params:
+                    m.Params.LogToConsole = certificate_params["LogToConsole"]
+                else:
+                    m.Params.LogToConsole = 0 # to suppress the logging in console - for better readability
+                if "OutputFlag" in certificate_params:
+                    m.Params.LogToConsole = certificate_params["OutputFlag"]
+                else:
+                    m.params.OutputFlag= 0 # to suppress branch bound search tree outputs
+                m.Params.DualReductions = 0 # to know whether the model is infeasible or unbounded                
+            
+                # Played around with the following flags to escape infeasibility solutions
+                m.Params.FeasibilityTol = MILP_FEASIBILITY_TOL
+                if stop_obj is None and "MIPGap" in certificate_params:
+                    m.Params.MIPGap = certificate_params["MIPGap"]
+                m.Params.OptimalityTol = MILP_OPTIMALITY_TOL
+                if "NumericFocus" in certificate_params:
+                    m.Params.NumericFocus = certificate_params["NumericFocus"]
+                else:
+                    m.Params.NumericFocus = 3
+                if "TimeLimit" in certificate_params:
+                    m.Params.TimeLimit = certificate_params["TimeLimit"]
+                # m.Params.MIPGap = 1e-4
+                # m.Params.MIPGapAbs = 1e-4
+                # m.Params.Presolve = 0
+                # m.Params.Aggregate = 0 #aggregation level in presolve
+                if "MIPFocus" in certificate_params:
+                    m.Params.MIPFocus = certificate_params["MIPFocus"]
+                elif "MIPFocus_first" in certificate_params:
+                    if stop_obj is None:
+                        m.Params.MIPFocus = certificate_params["MIPFocus_first"]
+                    else:
+                        m.Params.MIPFocus = certificate_params["MIPFocus_other"]
+                else:
+                    if stop_obj is None:
+                        m.Params.MIPFocus = 2
+                    else:
+                        m.Params.MIPFocus = 3
+                if "Cuts" in certificate_params:
+                    m.Params.Cuts = certificate_params["Cuts"]
+                if "Heuristics" in certificate_params:
+                    m.Params.Heuristics = certificate_params["Heuristics"]
+                if "Presolve" in certificate_params:
+                    m.Params.Presolve = certificate_params["Presolve"]
+                if "Threads" in certificate_params:
+                    m.Params.Threads = certificate_params["Threads"]
+                # m.Params.InfProofCuts = 0
+
+                def callback(model, where):
+                    if where == gp.GRB.Callback.MESSAGE:
+                        msg = model.cbGet(gp.GRB.Callback.MSG_STRING)
+                        if "MIP start" in msg:
+                            print(msg)
+
+                if globals.debug:
+                    m.write('milp_optimization.lp') # helps in checking if the implemented model is correct
+                    m.optimize(callback)
+                    print('Optimization status ', m.Status)
+                else:
+                    m.optimize(callback)
+                    logging.info(f"Optimization status: {m.Status}")
+
+                if m.Status == GRB.INFEASIBLE:
+                    # WARNING: not a good sign to be here as our model will have feasible region for sure.
+                    # Good to debug by closely looking at the violated constraints using the below code
+                    # Would relaxing the constraint help as a last resort? try m.feasRelaxS(2, True, False, True) and then m.optimize()
+                    # Check the arguments in feasRelaxS
+                    assert False, "Time to debug the gurobi optimization!!"
+
+                    # do IIS if the model is infeasible
+                    m.computeIIS()
+
+                    # Print out the IIS constraints and variables
+                    print('\nThe following constraints and variables are in the IIS:')
+                    for c in m.getConstrs():
+                        if c.IISConstr: print(f'\t{c.constrname}: {m.getRow(c)} {c.Sense} {c.RHS}')
+
+                    for v in m.getVars():
+                        if v.IISLB: print(f'\t{v.varname} ≥ {v.LB}')
+                        if v.IISUB: print(f'\t{v.varname} ≤ {v.UB}')
+                elif (m.Status == GRB.OPTIMAL or m.Status == GRB.USER_OBJ_LIMIT) and globals.debug:
+                    print(f'Original {y_pred[idx].item()}, Opt objective {m.ObjVal}')
+                    # Debugging 
+                    # for var in m.getVars():
+                    #     print('%s %g' % (var.VarName, var.X))
+                    #
+                    # print('z ', z.X)
+                    # print('v ', v.X)
+                    # print('u ', u.X)
+                    # print('equality constraint ', y_labeled*(z.X@y_labeled) - u.X + v.X)
+
+                # log results
+                logging.info(f'Original {y_pred[i, k].item():.5f}, Opt objective '
+                            f'{m.ObjVal:.5f}, Opt bound: {m.ObjBound:.5f}, stop_obj: {stop_obj}')
+                # analyse result
+                if stop_obj is None:
+                    if m.ObjVal < secnd_best_ypred:
+                        is_robust = False
+                        m.dispose()
+                        break
+                    if m.Status == GRB.OPTIMAL:
+                        stop_obj = m.ObjVal
+                    else:
+                        stop_obj = m.ObjBound
+                else:
+                    if m.Status == GRB.OPTIMAL:
+                        if m.ObjVal > stop_obj:
+                            is_robust = False
+                            m.dispose()
+                            break
+                    else:
+                        if m.ObjBound > stop_obj:
+                            is_robust = False
+                            m.dispose()
+                            break
+                m.dispose()
+
+            except gp.GurobiError as e:
+                logging.error(f"Error code {e.errno}: {e}")
+                return
+            except AttributeError:
+                logging.error("Encountered an attribute error")
+                return
+        is_robust_l.append(is_robust)
+        if is_robust:
+            robust_count += 1
+        logging.info(f'Robust count {robust_count} out of {i+1}')
+    return is_robust_l
+
+
+def certify_robust_bilevel_svm(idx_labeled, idx_test, ntk, ntk_lb, ntk_ub, y, 
+                               y_pred, svm_alpha, certificate_params,
+                               C=1, M=1e4, Mprime=1e4, milp=True):
+    """TODO: Create documentation 
+    """
+    if isinstance(svm_alpha, torch.Tensor):
+        svm_alpha = svm_alpha.numpy(force=True)
+    
+    assert (ntk_lb > ntk_ub).sum() == 0
+    assert (ntk_lb > ntk).sum() == 0
+    assert (ntk_ub < ntk).sum() == 0
+
+    n_labeled = idx_labeled.shape[0]
+    ntk = ntk.detach().cpu().numpy()
+    ntk_labeled = ntk[idx_labeled, :]
+    ntk_labeled = ntk_labeled[:, idx_labeled]
+    ntk_ub = ntk_ub.detach().cpu().numpy()
+    ntk_labeled_ub = ntk_ub[idx_labeled, :]
+    ntk_labeled_ub = ntk_labeled_ub[:, idx_labeled]
+    ntk_lb = ntk_lb.detach().cpu().numpy()
+    ntk_labeled_lb = ntk_lb[idx_labeled, :]
+    ntk_labeled_lb = ntk_labeled_lb[:, idx_labeled]
+    y_labeled = y[idx_labeled].detach().cpu().numpy()
+    if len(idx_test) == 1:
+        ntk_unlabeled = np.reshape(ntk[idx_test,:][idx_labeled], (1,-1))
+        ntk_unlabeled_ub = np.reshape(ntk_ub[idx_test,:][idx_labeled], (1,-1))
+        ntk_unlabeled_lb = np.reshape(ntk_lb[idx_test,:][idx_labeled], (1,-1))
+    else:
+        ntk_unlabeled = ntk[idx_test,:][:,idx_labeled]
+        ntk_unlabeled_ub = ntk_ub[idx_test,:][:,idx_labeled]
+        ntk_unlabeled_lb = ntk_lb[idx_test,:][:,idx_labeled]
+
+    # Labels are learned as -1 or 1, but loaded as 0 or 1
+    y_labeled = y_labeled*2 -1 
+    y_mask = y_labeled == 1
+    
+    # Find the initial start feasible solution
+    alpha_mask = svm_alpha < globals.zero_tol
+    svm_alpha[alpha_mask] = 0
+    alpha_nz_mask = svm_alpha>0 
+    eq_constraint = y_labeled*((ntk_labeled * svm_alpha)@y_labeled) - 1
+    eq_constraint[np.abs(eq_constraint) < MILP_FEASIBILITY_TOL] = 0 # Added bec. nec. for real data, remove if results in problems
+    u_start = np.zeros(svm_alpha.shape[0], dtype=np.float64)
+    v_start = np.zeros(svm_alpha.shape[0], dtype=np.float64)
+    u_start[~alpha_nz_mask] = eq_constraint[~alpha_nz_mask]
+    v_start[alpha_nz_mask] = -eq_constraint[alpha_nz_mask]
+    #u_start[u_start<globals.zero_tol] = 0
+    #v_start[v_start<globals.zero_tol] = 0
+    s_start = np.zeros(svm_alpha.shape[0], dtype=np.int64)
+    u_nz_mask = u_start > globals.zero_tol
+    s_start[u_nz_mask] = 1
+    t_start = np.zeros(svm_alpha.shape[0], dtype=np.int64)
+    v_nz_mask = v_start > 0
+    t_start[v_nz_mask] = 1
+    assert (svm_alpha<0).sum() == 0
+    assert (u_start<-globals.zero_tol).sum() == 0
+    assert (v_start<-globals.zero_tol).sum() == 0
+    assert ((y_labeled*((ntk_labeled * svm_alpha)@y_labeled) - 1 - u_start + v_start).sum() < MILP_FEASIBILITY_TOL)
+    assert (u_start-M*s_start > MILP_FEASIBILITY_TOL).sum() == 0
+    assert (svm_alpha-C*(1-s_start) > MILP_FEASIBILITY_TOL).sum() == 0
+    assert (v_start-Mprime*t_start > MILP_FEASIBILITY_TOL).sum() == 0
+    assert (-svm_alpha+C*t_start > MILP_FEASIBILITY_TOL).sum() == 0
+
+    obj_l = []
+    obj_bd_l = []
+    is_robust_l = []
+    opt_status_l = []
+    obj_min = None
+    robust_count = 0
+    for idx in range(y_pred.shape[0]):
+        if y_pred[idx] < 0:
+            obj_min = False
+        else:
+            obj_min = True
+        try:
+            # Create a new model
+            m = gp.Model("milp_provable_robustness")
+
+            # Create variables
+            z_bound = np.minimum(0.0, C*ntk_lb.min())
+            alpha = m.addMVar(shape=n_labeled, vtype=GRB.CONTINUOUS, ub=C, name="alpha")
+            u = m.addMVar(shape=n_labeled, vtype=GRB.CONTINUOUS, name="u")
+            v = m.addMVar(shape=n_labeled, vtype=GRB.CONTINUOUS, name="v")
+            z = m.addMVar(shape=(n_labeled, n_labeled), vtype=GRB.CONTINUOUS, lb=z_bound, name="z")
+            z_test = m.addMVar(shape=(1, n_labeled), vtype=GRB.CONTINUOUS, lb=z_bound, name="z_test")
+            if milp:
+                s = m.addMVar(shape=n_labeled, vtype=GRB.BINARY, name="s")
+                t = m.addMVar(shape=n_labeled, vtype=GRB.BINARY, name="t")
+
+            # Add constraints
+            m.addConstr(z <= ntk_labeled_ub * alpha, "z_ub")
+            m.addConstr(z >= ntk_labeled_lb * alpha, "z_lb")
+            m.addConstr(z_test <= ntk_unlabeled_ub[idx,:].reshape(1,-1) * alpha, "z_test_ub")
+            m.addConstr(z_test >= ntk_unlabeled_lb[idx,:].reshape(1,-1) * alpha, "z_test_lb")
+            m.addConstr(y_labeled*(z@y_labeled) - u + v == 1, "eq_constraint")
+            if milp:
+                M_u = np.zeros((y_mask.shape[0],))
+                M_v = np.zeros((y_mask.shape[0],))
+                # Set big M for nodes i with y_i = 1
+                _set_big_M(M_u, M_v, y_mask, C, ntk_labeled_lb, ntk_labeled_ub)
+                # Set big M for nodes i with y_i = -1
+                _set_big_M(M_u, M_v, ~y_mask, C, ntk_labeled_lb, ntk_labeled_ub)
+                assert (u_start > M_u).sum() == 0
+                assert (v_start > M_v).sum() == 0
+                #m.addConstr(u <= M*s, "u_mil1")
+                m.addConstr(u <= M_u*s, "u_mil1")
+                m.addConstr(alpha <= C*(1-s), "u_mil2")
+                #m.addConstr(v <= Mprime*t, "v_mil1")
+                m.addConstr(v <= M_v*t, "v_mil1")
+                m.addConstr(C-alpha <= C*(1-t), "v_mil2")
+            else:
+                m.addConstr(u*alpha == 0, "u_comp_slack")
+                m.addConstr(v*(C-alpha) == 0, "v_comp_slack")
+
+            # Set the initial values for the parameters
+            alpha.Start = svm_alpha
+            z.Start = ntk_labeled * svm_alpha
+            z_test.Start = ntk_unlabeled[idx,:].reshape(1,-1) * svm_alpha
+            u.Start = u_start
+            v.Start = v_start
+            if milp:
+                s.Start = s_start
+                t.Start = t_start
+
+            # Set objective
+            if obj_min:
+                m.setObjective(z_test @ y_labeled, GRB.MINIMIZE)
+            else:
+                m.setObjective(z_test @ y_labeled, GRB.MAXIMIZE)
+
+
+            if "MIPGap" in certificate_params:
+                m.Params.MIPGap = certificate_params["MIPGap"]
+            if "NumericFocus" in certificate_params:
+                m.Params.NumericFocus = certificate_params["NumericFocus"]
+            else:
+                m.Params.NumericFocus = 0
+            if "TimeLimit" in certificate_params:
+                m.Params.TimeLimit = certificate_params["TimeLimit"]
+            # m.Params.MIPGap = 1e-4
+            # m.Params.MIPGapAbs = 1e-4
+            # m.Params.Presolve = 0
+            # m.Params.Aggregate = 0 #aggregation level in presolve
+            if "MIPFocus" in certificate_params:
+                m.Params.MIPFocus = certificate_params["MIPFocus"]
+            else:
+                m.Params.MIPFocus = 0
+            if "Cuts" in certificate_params:
+                m.Params.Cuts = certificate_params["Cuts"]
+            if "Heuristics" in certificate_params:
+                m.Params.Heuristics = certificate_params["Heuristics"]
+            if "Threads" in certificate_params:
+                m.Params.Threads = certificate_params["Threads"]
+
+            if obj_min:
+                m.Params.BestBdStop = MILP_OPTIMALITY_TOL + 1e-16
+                m.Params.BestObjStop = -MILP_OPTIMALITY_TOL 
+            else:
+                m.Params.BestBdStop = -MILP_OPTIMALITY_TOL - 1e-16
+                m.Params.BestObjStop = MILP_OPTIMALITY_TOL
+
+            m.Params.IntegralityFocus = 1 # to stabilize big-M constraint (must)
+            m.Params.IntFeasTol = MILP_INT_FEAS_TOL # to stabilize big-M constraint (helps, works without this also) 
+            if "LogToConsole" in certificate_params:
+                m.Params.LogToConsole = certificate_params["LogToConsole"]
+            else:
+                m.Params.LogToConsole = 0 # to suppress the logging in console - for better readability
+            if "OutputFlag" in certificate_params:
+                m.Params.LogToConsole = certificate_params["OutputFlag"]
+            else:
+                m.params.OutputFlag= 0 # to suppress branch bound search tree outputs
+            m.Params.DualReductions = 0 # to know whether the model is infeasible or unbounded                
+
+            # Played around with the following flags to escape infeasibility solutions
+            m.Params.FeasibilityTol = MILP_FEASIBILITY_TOL
+            m.Params.OptimalityTol = MILP_OPTIMALITY_TOL
+            # m.Params.MIPGap = 1e-4
+            # m.Params.MIPGapAbs = 1e-4
+            # m.Params.Presolve = 0
+            # m.Params.Aggregate = 0 #aggregation level in presolve
+            # m.Params.MIPFocus = 1
+            # m.Params.InfProofCuts = 0
+
+            def callback(model, where):
+                if where == gp.GRB.Callback.MESSAGE:
+                    msg = model.cbGet(gp.GRB.Callback.MSG_STRING)
+                    if "MIP start" in msg:
+                        print(msg)
+
+            if globals.debug:
+                m.write('milp_optimization.lp') # helps in checking if the implemented model is correct
+                m.optimize(callback)
+                print('Optimization status ', m.Status)
+            else:
+                m.optimize(callback)
+                logging.info(f"Optimization status: {m.Status}")
+
+            if m.Status == GRB.INFEASIBLE:
+                # WARNING: not a good sign to be here as our model will have feasible region for sure.
+                # Good to debug by closely looking at the violated constraints using the below code
+                # Would relaxing the constraint help as a last resort? try m.feasRelaxS(2, True, False, True) and then m.optimize()
+                # Check the arguments in feasRelaxS
+                assert False, "Time to debug the gurobi optimization!!"
+
+                # do IIS if the model is infeasible
+                m.computeIIS()
+
+                # Print out the IIS constraints and variables
+                print('\nThe following constraints and variables are in the IIS:')
+                for c in m.getConstrs():
+                    if c.IISConstr: print(f'\t{c.constrname}: {m.getRow(c)} {c.Sense} {c.RHS}')
+
+                for v in m.getVars():
+                    if v.IISLB: print(f'\t{v.varname} ≥ {v.LB}')
+                    if v.IISUB: print(f'\t{v.varname} ≤ {v.UB}')
+            elif (m.Status == GRB.OPTIMAL or m.Status == GRB.USER_OBJ_LIMIT) and globals.debug:
+                print(f'Original {y_pred[idx].item()}, Opt objective {m.ObjVal}')
+                # Debugging 
+                # for var in m.getVars():
+                #     print('%s %g' % (var.VarName, var.X))
+                #
+                # print('z ', z.X)
+                # print('v ', v.X)
+                # print('u ', u.X)
+                # print('equality constraint ', y_labeled*(z.X@y_labeled) - u.X + v.X)
+
+            # log results
+            logging.info(f'Original {y_pred[idx].item():.5f}, Opt objective '
+                         f'{m.ObjVal:.5f}')
+            if m.Status == GRB.TIME_LIMIT:
+                is_robust_l.append(False)
+            elif obj_min and m.ObjVal > MILP_OPTIMALITY_TOL:
+                robust_count += 1
+                is_robust_l.append(True)
+            elif not obj_min and m.ObjVal < -MILP_OPTIMALITY_TOL:
+                robust_count += 1
+                is_robust_l.append(True)
+            else:
+                is_robust_l.append(False)
+            obj_l.append(m.ObjVal)
+            obj_bd_l.append(m.ObjBound)
+            opt_status_l.append(m.Status)
+            
+            m.dispose()
+            logging.info(f'Robust count {robust_count} out of {idx+1}')
+        except gp.GurobiError as e:
+            m.dispose()
+            logging.error(f"Error code {e.errno}: {e}")
+            return
+        except AttributeError:
+            m.dispose()
+            logging.error("Encountered an attribute error")
+            return
+    return is_robust_l, obj_l, obj_bd_l, opt_status_l
+
+
+def certify_collective_bilevel_svm(idx_labeled, idx_test, ntk, ntk_lb, ntk_ub, y, 
+                               y_pred, svm_alpha, C=1, M=1e4, Mprime=1e4, 
+                               milp=True):
+    """TODO: Create documentation 
+    """
+    if isinstance(svm_alpha, torch.Tensor):
+        svm_alpha = svm_alpha.numpy(force=True)
+    
+    assert (ntk_lb > ntk_ub).sum() == 0
+    assert (ntk_lb > ntk).sum() == 0
+    assert (ntk_ub < ntk).sum() == 0
+
+    n_labeled = idx_labeled.shape[0]
+    ntk = ntk.detach().cpu().numpy()
+    ntk_labeled = ntk[idx_labeled, :]
+    ntk_labeled = ntk_labeled[:, idx_labeled]
+    ntk_ub = ntk_ub.detach().cpu().numpy()
+    ntk_labeled_ub = ntk_ub[idx_labeled, :]
+    ntk_labeled_ub = ntk_labeled_ub[:, idx_labeled]
+    ntk_lb = ntk_lb.detach().cpu().numpy()
+    ntk_labeled_lb = ntk_lb[idx_labeled, :]
+    ntk_labeled_lb = ntk_labeled_lb[:, idx_labeled]
+    y_labeled = y[idx_labeled].detach().cpu().numpy()
+    ntk_unlabeled = ntk[idx_test,:][:,idx_labeled]
+    ntk_unlabeled_ub = ntk_ub[idx_test,:][:,idx_labeled]
+    ntk_unlabeled_lb = ntk_lb[idx_test,:][:,idx_labeled]
+
+    # Labels are learned as -1 or 1, but loaded as 0 or 1
+    y_labeled = y_labeled*2 -1 
+    
+    # Find the initial start feasible solution
+    alpha_mask = svm_alpha < globals.zero_tol
+    svm_alpha[alpha_mask] = 0
+    alpha_nz_mask = svm_alpha>0 
+    eq_constraint = y_labeled*((ntk_labeled * svm_alpha)@y_labeled) - 1
+    u_start = np.zeros(svm_alpha.shape[0], dtype=np.float64)
+    v_start = np.zeros(svm_alpha.shape[0], dtype=np.float64)
+    u_start[~alpha_nz_mask] = eq_constraint[~alpha_nz_mask]
+    v_start[alpha_nz_mask] = -eq_constraint[alpha_nz_mask]
+    u_start[u_start<globals.zero_tol] = 0
+    v_start[v_start<globals.zero_tol] = 0
+    s_start = np.zeros(svm_alpha.shape[0], dtype=np.int64)
+    u_nz_mask = u_start > 0
+    s_start[u_nz_mask] = 1
+    t_start = np.zeros(svm_alpha.shape[0], dtype=np.int64)
+    v_nz_mask = v_start > 0
+    t_start[v_nz_mask] = 1
+    assert (svm_alpha<0).sum() == 0
+    assert (u_start<0).sum() == 0
+    assert (v_start<0).sum() == 0
+    assert ((y_labeled*((ntk_labeled * svm_alpha)@y_labeled) - 1 - u_start + v_start).sum() < globals.zero_tol)
+    assert (u_start-M*s_start > globals.zero_tol).sum() == 0
+    assert (svm_alpha-C*(1-s_start) > globals.zero_tol).sum() == 0
+    assert (v_start-Mprime*t_start > globals.zero_tol).sum() == 0
+    assert (-svm_alpha+C*t_start > globals.zero_tol).sum() == 0
+
+    obj = None
+    is_robust = None
+    opt_status = None
+    y_worst_obj = None
+    y_pred = y_pred.detach().cpu().numpy()
+    n_unlabeled = y_pred.shape[0]
+    y_pred_pos = (y_pred>=0)
+    y_labeled_pos = (y_labeled>0)
+
+    try:
+        # Create a new model
+        m = gp.Model("milp_provable_robustness")
+
+        # Create variables
+        count = m.addMVar(shape=n_unlabeled, vtype=GRB.BINARY, name="count")
+        z_bound = np.minimum(0.0, C*ntk_lb.min())
+        alpha = m.addMVar(shape=n_labeled, vtype=GRB.CONTINUOUS, ub=C, name="alpha")
+        u = m.addMVar(shape=n_labeled, vtype=GRB.CONTINUOUS, name="u")
+        v = m.addMVar(shape=n_labeled, vtype=GRB.CONTINUOUS, name="v")
+        z = m.addMVar(shape=(n_labeled, n_labeled), vtype=GRB.CONTINUOUS, lb=z_bound, name="z")
+        z_test = m.addMVar(shape=(n_unlabeled, n_labeled), vtype=GRB.CONTINUOUS, lb=z_bound, name="z_test")
+        if milp:
+            s = m.addMVar(shape=n_labeled, vtype=GRB.BINARY, name="s")
+            t = m.addMVar(shape=n_labeled, vtype=GRB.BINARY, name="t")
+
+        # Add constraints
+        m.addConstr(z <= ntk_labeled_ub * alpha, "z_ub")
+        m.addConstr(z >= ntk_labeled_lb * alpha, "z_lb")
+        m.addConstr(z_test <= ntk_unlabeled_ub * alpha, "z_test_ub")
+        m.addConstr(z_test >= ntk_unlabeled_lb * alpha, "z_test_lb")
+        p_test_lb = np.zeros(n_unlabeled, dtype=np.float64)
+        p_test_ub = np.zeros(n_unlabeled, dtype=np.float64)
+        if y_labeled_pos.sum() > 0:
+            ntk_ub_pos = ntk_unlabeled_ub[:,y_labeled_pos]
+            ntk_ub_pos[ntk_ub_pos<0] = 0
+            p_test_ub += C* (ntk_ub_pos @ np.ones(y_labeled_pos.sum()))
+            ntk_lb_pos = ntk_unlabeled_lb[:,y_labeled_pos]
+            ntk_lb_pos[ntk_lb_pos>0] = 0
+            p_test_lb += C* (ntk_lb_pos @ np.ones(y_labeled_pos.sum()))
+        if (~y_labeled_pos).sum() > 0:
+            ntk_lb_neg = ntk_unlabeled_lb[:,~y_labeled_pos]
+            ntk_lb_neg[ntk_lb_neg>0] = 0
+            p_test_ub += -C* (ntk_lb_neg @ np.ones((~y_labeled_pos).sum()))
+            ntk_ub_neg = ntk_unlabeled_ub[:,~y_labeled_pos]
+            ntk_ub_neg[ntk_ub_neg<0] = 0
+            p_test_lb += -C* (ntk_ub_neg @ np.ones((~y_labeled_pos).sum()))
+        if y_pred_pos.sum() >0:
+            m.addConstr((z_test @ y_labeled)[y_pred_pos] <= p_test_ub[y_pred_pos]*(1-count[y_pred_pos]), "p_test_pos_ub")
+            m.addConstr((z_test @ y_labeled)[y_pred_pos] >= p_test_lb[y_pred_pos]*(count[y_pred_pos]), "p_test_pos_ub")
+        if (~y_pred_pos).sum() >0:
+            m.addConstr((z_test @ y_labeled)[~y_pred_pos] <= p_test_ub[~y_pred_pos]*(count[~y_pred_pos]), "p_test_pos_ub")
+            m.addConstr((z_test @ y_labeled)[~y_pred_pos] >= p_test_lb[~y_pred_pos]*(1-count[~y_pred_pos]), "p_test_pos_ub")
+        m.addConstr(y_labeled*(z@y_labeled) - u + v == 1, "eq_constraint")
+        if milp:
+            m.addConstr(u <= M*s, "u_mil1")
+            m.addConstr(alpha <= C*(1-s), "u_mil2")
+            m.addConstr(v <= Mprime*t, "v_mil1")
+            m.addConstr(C-alpha <= C*(1-t), "v_mil2")
+        else:
+            m.addConstr(u*alpha == 0, "u_comp_slack")
+            m.addConstr(v*(C-alpha) == 0, "v_comp_slack")
+
+        # Set the initial values for the parameters
+        alpha.Start = svm_alpha
+        z.Start = ntk_labeled * svm_alpha
+        z_test.Start = ntk_unlabeled * svm_alpha
+        u.Start = u_start
+        v.Start = v_start
+        if milp:
+            s.Start = s_start
+            t.Start = t_start
+        count.Start = np.zeros(n_unlabeled)
+
+        # Set objective
+        m.setObjective(count @ np.ones(n_unlabeled), GRB.MAXIMIZE)
+
+        # m.Params.BestObjStop = 0 # terminate when the objective reaches 0, implies node not robust
+        m.Params.IntegralityFocus = 1 # to stabilize big-M constraint (must)
+        m.Params.IntFeasTol = 1e-4 # to stabilize big-M constraint (helps, works without this also) 
+        m.Params.LogToConsole = 0 # to suppress the logging in console - for better readability
+        m.params.OutputFlag=0 # to suppress branch bound search tree outputs
+        m.Params.DualReductions = 0 # to know whether the model is infeasible or unbounded                
+    
+        # Played around with the following flags to escape infeasibility solutions
+        m.Params.FeasibilityTol = 1e-4
+        m.Params.OptimalityTol = 1e-4
+        m.Params.NumericFocus = 3
+        # m.Params.MIPGap = 1e-4
+        # m.Params.MIPGapAbs = 1e-4
+        # m.Params.Presolve = 0
+        # m.Params.Aggregate = 0 #aggregation level in presolve
+        # m.Params.MIPFocus = 1
+        # m.Params.InfProofCuts = 0
+
+        def callback(model, where):
+            if where == gp.GRB.Callback.MESSAGE:
+                msg = model.cbGet(gp.GRB.Callback.MSG_STRING)
+                if "MIP start" in msg:
+                    print(msg)
+
+        if globals.debug:
+            m.write('milp_optimization.lp') # helps in checking if the implemented model is correct
+            m.optimize(callback)
+            print('Optimization status ', m.Status)
+        else:
+            m.optimize(callback)
+            logging.info(f"Optimization status: {m.Status}")
+
+        if m.Status == GRB.INFEASIBLE:
+            # WARNING: not a good sign to be here as our model will have feasible region for sure.
+            # Good to debug by closely looking at the violated constraints using the below code
+            # Would relaxing the constraint help as a last resort? try m.feasRelaxS(2, True, False, True) and then m.optimize()
+            # Check the arguments in feasRelaxS
+            assert False, "Time to debug the gurobi optimization!!"
+
+            # do IIS if the model is infeasible
+            m.computeIIS()
+
+            # Print out the IIS constraints and variables
+            print('\nThe following constraints and variables are in the IIS:')
+            for c in m.getConstrs():
+                if c.IISConstr: print(f'\t{c.constrname}: {m.getRow(c)} {c.Sense} {c.RHS}')
+
+            for v in m.getVars():
+                if v.IISLB: print(f'\t{v.varname} ≥ {v.LB}')
+                if v.IISUB: print(f'\t{v.varname} ≤ {v.UB}')
+        elif (m.Status == GRB.OPTIMAL or m.Status == GRB.USER_OBJ_LIMIT) and globals.debug:
+            print(f"Objective: #sign flips {m.ObjVal} out of {y_pred.shape[0]}")
+            
+            # Debugging 
+            # for var in m.getVars():
+            #     print('%s %g' % (var.VarName, var.X))
+            #
+            # print('z ', z.X)
+            # print('v ', v.X)
+            # print('u ', u.X)
+            # print('equality constraint ', y_labeled*(z.X@y_labeled) - u.X + v.X)
+            # print('z_test ', z_test.X)
+            # print('Count ', count.X)
+        is_robust = count.X
+        obj = m.ObjVal
+        opt_status = m.Status
+        y_worst_obj = z_test.X @ y_labeled
+        # log results
+        print(f'Percentage of nodes certified {(y_pred.shape[0]-m.ObjVal)/y_pred.shape[0]}')
+        
+        logging.info(f"Objective: #sign flips {m.ObjVal} out of {y_pred.shape[0]}")
+        logging.info(f'Percentage of nodes certified {(y_pred.shape[0]-m.ObjVal)/y_pred.shape[0]}')
+        m.dispose()
+
+    except gp.GurobiError as e:
+        logging.error(f"Error code {e.errno}: {e}")
+        return
+    except AttributeError:
+            logging.error("Encountered an attribute error")
+            return
+    return obj, is_robust, y_worst_obj, opt_status
 
 
 def certify_robust_label(idx_labeled, idx_test, ntk, y, 
@@ -486,11 +1228,6 @@
         v_start = np.zeros(alpha.shape[0], dtype=np.float64)
         u_start[~alpha_nz_mask] = eq_constraint[~alpha_nz_mask]
         v_start[alpha_nz_mask] = -eq_constraint[alpha_nz_mask]
-<<<<<<< HEAD
-        #u_start[u_start<globals.zero_tol] = 0
-        #v_start[v_start<globals.zero_tol] = 0
-=======
->>>>>>> 9e9c867f
         s_start = np.zeros(alpha.shape[0], dtype=np.int64)
         u_nz_mask = u_start > globals.zero_tol 
         s_start[u_nz_mask] = 1
@@ -503,22 +1240,13 @@
         t_start_d[k] = t_start
         alpha_l.append(alpha)
         assert (alpha<0).sum() == 0
-<<<<<<< HEAD
-        assert (u_start<-globals.zero_tol).sum() == 0
-        assert (v_start<-globals.zero_tol).sum() == 0
-=======
         assert (u_start<-globals.zero_tol).sum() == 0 
         assert (v_start<-globals.zero_tol).sum() == 0 
->>>>>>> 9e9c867f
         assert ((y_labeled_*((ntk_labeled * alpha)@y_labeled_) - 1 - u_start + v_start) > MILP_FEASIBILITY_TOL).sum() == 0
         assert (u_start-M*s_start > MILP_FEASIBILITY_TOL).sum() == 0
         assert (alpha-C*(1-s_start) > MILP_FEASIBILITY_TOL).sum() == 0
         assert (v_start-Mprime*t_start > MILP_FEASIBILITY_TOL).sum() == 0
-<<<<<<< HEAD
-        assert (-alpha+C*t_start > MILP_FEASIBILITY_TOL).sum() == 0
-=======
         assert (-alpha-1+t_start > MILP_FEASIBILITY_TOL).sum() == 0
->>>>>>> 9e9c867f
 
     obj_l = []
     is_robust_l = []
@@ -652,30 +1380,7 @@
                 # m.Params.MIPGapAbs = 1e-4
                 # m.Params.Presolve = 0
                 # m.Params.Aggregate = 0 #aggregation level in presolve
-<<<<<<< HEAD
-                if "MIPFocus" in certificate_params:
-                    m.Params.MIPFocus = certificate_params["MIPFocus"]
-                elif "MIPFocus_first" in certificate_params:
-                    if stop_obj is None:
-                        m.Params.MIPFocus = certificate_params["MIPFocus_first"]
-                    else:
-                        m.Params.MIPFocus = certificate_params["MIPFocus_other"]
-                else:
-                    if stop_obj is None:
-                        m.Params.MIPFocus = 2
-                    else:
-                        m.Params.MIPFocus = 3
-                if "Cuts" in certificate_params:
-                    m.Params.Cuts = certificate_params["Cuts"]
-                if "Heuristics" in certificate_params:
-                    m.Params.Heuristics = certificate_params["Heuristics"]
-                if "Presolve" in certificate_params:
-                    m.Params.Presolve = certificate_params["Presolve"]
-                if "Threads" in certificate_params:
-                    m.Params.Threads = certificate_params["Threads"]
-=======
                 # m.Params.MIPFocus = 1
->>>>>>> 9e9c867f
                 # m.Params.InfProofCuts = 0
 
                 def callback(model, where):
@@ -771,7 +1476,7 @@
                                     y_pred, svm_alpha, certificate_params,
                                     l_flip=0.2, C=1, M=1e4, Mprime=1e4,
                                     milp=True):
-    """TODO: Create documentation 
+    """New (corrected) version of the multiclass label certificate.
     """
     if isinstance(svm_alpha, torch.Tensor):
         svm_alpha = svm_alpha.numpy(force=True)
@@ -783,37 +1488,7 @@
     y_labeled = y[idx_labeled].detach().cpu().numpy()
     ntk_unlabeled = ntk[idx_test,:][:,idx_labeled]
     
-    # Labels are learned as -1 or 1, but loaded as 0 or 1
-    #y_labeled_ = y_labeled*2 -1 
-    
     # Find the initial start feasible solution
-<<<<<<< HEAD
-    alpha_mask = svm_alpha < globals.zero_tol
-    svm_alpha[alpha_mask] = 0
-    alpha_nz_mask = svm_alpha>0 
-    eq_constraint = y_labeled*((ntk_labeled * svm_alpha)@y_labeled) - 1
-    eq_constraint[np.abs(eq_constraint) < MILP_FEASIBILITY_TOL] = 0 # Added bec. nec. for real data, remove if results in problems
-    u_start = np.zeros(svm_alpha.shape[0], dtype=np.float64)
-    v_start = np.zeros(svm_alpha.shape[0], dtype=np.float64)
-    u_start[~alpha_nz_mask] = eq_constraint[~alpha_nz_mask]
-    v_start[alpha_nz_mask] = -eq_constraint[alpha_nz_mask]
-    #u_start[u_start<globals.zero_tol] = 0
-    #v_start[v_start<globals.zero_tol] = 0
-    s_start = np.zeros(svm_alpha.shape[0], dtype=np.int64)
-    u_nz_mask = u_start > globals.zero_tol
-    s_start[u_nz_mask] = 1
-    t_start = np.zeros(svm_alpha.shape[0], dtype=np.int64)
-    v_nz_mask = v_start > 0
-    t_start[v_nz_mask] = 1
-    assert (svm_alpha<0).sum() == 0
-    assert (u_start<-globals.zero_tol).sum() == 0
-    assert (v_start<-globals.zero_tol).sum() == 0
-    assert ((y_labeled*((ntk_labeled * svm_alpha)@y_labeled) - 1 - u_start + v_start).sum() < MILP_FEASIBILITY_TOL)
-    assert (u_start-M*s_start > MILP_FEASIBILITY_TOL).sum() == 0
-    assert (svm_alpha-C*(1-s_start) > MILP_FEASIBILITY_TOL).sum() == 0
-    assert (v_start-Mprime*t_start > MILP_FEASIBILITY_TOL).sum() == 0
-    assert (-svm_alpha+C*t_start > MILP_FEASIBILITY_TOL).sum() == 0
-=======
     u_start_d = {}
     v_start_d = {}
     s_start_d = {}
@@ -854,7 +1529,326 @@
         assert (alpha-C*(1-s_start) > MILP_FEASIBILITY_TOL).sum() == 0
         assert (v_start-Mprime*t_start > MILP_FEASIBILITY_TOL).sum() == 0
         assert (-alpha-1+t_start > MILP_FEASIBILITY_TOL).sum() == 0
->>>>>>> 9e9c867f
+
+    obj_l = []
+    is_robust_l = []
+    opt_status_l = []
+    y_opt_l = []
+    obj_b_l = []
+    obj_min = None
+    robust_count = 0
+    n_classes = y_pred.shape[1]
+    if "epsilon" in certificate_params:
+        eps = certificate_params["epsilon"]
+    else:
+        eps = 1e-3
+    for idx in range(y_pred.shape[0]):
+        pred_ordered = y_pred[idx,:].topk(n_classes).indices
+
+        try:
+            # Create a new model
+            m = gp.Model("milp_provable_robustness")
+
+            # Constants
+            z_lb = np.minimum(0.0, -C)
+            z_ub = np.maximum(0.0, C)
+            p_ub = np.abs(ntk_unlabeled[idx,:]).sum() * C
+            p_lb = -p_ub
+            y_labeled_b = {}
+
+            # Create variables independent of k
+            alpha = {}
+            u = {}
+            v = {}
+            z = {}    
+            R = {}
+            s = {}
+            t = {}        
+            p = {}
+            y_pert = {} # perturbed y, -1 or 1
+            y_pert_b = {} # perturbed y, 0 or 1
+            p_max = m.addVar(p_lb, p_ub, vtype=GRB.CONTINUOUS, name="max_logit")
+            b = m.addMVar(shape=n_classes-1, vtype=GRB.BINARY, name="b")
+            m.update()
+
+            # Create variables & constraints for each index k 
+            for j, k in enumerate(pred_ordered):
+                k = k.cpu().item()
+                y_labeled_ = np.copy(y_labeled)
+                # -> start solution
+                y_mask = y_labeled_ == k
+                y_labeled_[y_mask] = 1
+                y_labeled_[~y_mask] = -1
+                y_labeled_b[k] = (y_labeled_ + 1)/2
+
+                # Create variables
+                y_pert[k] = m.addMVar(shape=(n_labeled), lb=-1, ub=1, vtype=GRB.CONTINUOUS, name=f"y_{k}")
+                y_pert_b[k] = m.addMVar(shape=(n_labeled), vtype=GRB.BINARY, name=f"y_b{k}")
+                y_pert_T = y_pert[k].reshape((n_labeled, 1))
+                alpha[k] = m.addMVar(shape=n_labeled, vtype=GRB.CONTINUOUS, ub=C, name=f"alpha_{k}")
+                u[k] = m.addMVar(shape=n_labeled, vtype=GRB.CONTINUOUS, name=f"u_{k}")
+                v[k] = m.addMVar(shape=n_labeled, vtype=GRB.CONTINUOUS, name=f"v_{k}")
+                z[k] = m.addMVar(shape=n_labeled, vtype=GRB.CONTINUOUS, lb=z_lb, ub=z_ub, name=f"z_{k}")
+                R[k] = m.addMVar(shape=(n_labeled, n_labeled), vtype=GRB.CONTINUOUS, lb=z_lb, ub=z_ub, name=f"R_{k}")
+                p[k] = m.addVar(p_lb, p_ub, vtype=GRB.CONTINUOUS, name=f"logit_{k}")
+                if milp:
+                    s[k] = m.addMVar(shape=n_labeled, vtype=GRB.BINARY, name=f"s_{k}")
+                    t[k] = m.addMVar(shape=n_labeled, vtype=GRB.BINARY, name=f"t_{k}")
+                m.update()
+
+                # Add constraints
+                m.addConstr(y_pert[k] == 2*y_pert_b[k] - 1)
+                m.addConstr(p[k] == ntk_unlabeled[idx,:] @ z[k], f"logit_constraint_{k}")
+                if j > 0:
+                    m.addConstr(p_max >= p[k], f"logit_max_constraint1_{k}")
+                    m.addConstr(p_max <= p[k] + (1-b[j-1])*(p_ub - p_lb), f"logit_max_constraint2_{k}")
+                m.addConstr(z[k] <= alpha[k], f"z[{k}]_alpha1")
+                m.addConstr(z[k] >= -alpha[k], f"z[{k}]_alpha2")
+                m.addConstr(z[k] >= alpha[k] - (1-y_pert[k])*C, f"z[{k}]_alphaC1")
+                m.addConstr(z[k] <= -alpha[k] + (1+y_pert[k])*C, f"z[{k}]_alphaC2")
+                M_ones = np.ones(shape=(n_labeled, n_labeled))
+                m.addConstr(R[k] <= M_ones*z[k] + (1-M_ones*y_pert_T)*C, f"R_[{k}]_1") #
+                m.addConstr(R[k] >= M_ones*z[k] - (1-M_ones*y_pert_T)*C, f"R_[{k}]_2") #
+                m.addConstr(R[k] <= -M_ones*z[k] + (1+M_ones*y_pert_T)*C, f"R_[{k}]_3") #
+                m.addConstr(R[k] >= -M_ones*z[k] - (1+M_ones*y_pert_T)*C, f"R_[{k}]_4") #
+                v_ones = np.ones(shape=(n_labeled))
+                m.addConstr((R[k]*ntk_labeled)@v_ones - u[k] + v[k] == 1, f"eq_constraint_{k}")
+
+                if milp:
+                    if "use_tight_big_M" in certificate_params:
+                        if certificate_params["use_tight_big_M"]:
+                            M_u, M_v = _set_big_M_label(C, ntk_labeled)
+                            assert (u_start_d[k] > M_u).sum() == 0
+                            assert (v_start_d[k] > M_v).sum() == 0
+                            m.addConstr(u[k] <= M_u*s[k], f"u_mil1_{k}")
+                            m.addConstr(v[k] <= M_v*t[k], f"v_mil1_{k}")
+                        else:
+                            m.addConstr(u[k] <= M*s[k], f"u_mil1_{k}")
+                            m.addConstr(v[k] <= Mprime*t[k], f"v_mil1_{k}")
+                    else:
+                        m.addConstr(u[k] <= M*s[k], f"u_mil1_{k}")
+                        m.addConstr(v[k] <= Mprime*t[k], f"v_mil1_{k}")
+                    m.addConstr(alpha[k] <= C*(1-s[k]), f"u_mil2_{k}")
+                    m.addConstr(C-alpha[k] <= C*(1-t[k]), f"v_mil2_{k}")
+                else:
+                    m.addConstr(u[k]*alpha[k] == 0, f"u_comp_slack_{k}")
+                    m.addConstr(v[k]*(C-alpha[k]) == 0, f"v_comp_slack_{k}")
+                m.update()
+                # Set the initial values for the parameters
+                y_pert_b[k].Start = y_labeled_b[k]
+                y_pert[k].Start = y_labeled_
+                alpha[k].Start = alpha_l[k]
+                z_start = y_labeled_ * alpha_l[k]
+                z[k].Start = z_start
+                R[k].Start = np.outer(y_labeled_, z_start)
+                u[k].Start = u_start_d[k]
+                v[k].Start = v_start_d[k]
+                if milp:
+                    s[k].Start = s_start_d[k]
+                    t[k].Start = t_start_d[k]
+                p[k].Start = ntk_unlabeled[idx,:] @ z_start
+                if j == 1:
+                    p_max.Start = ntk_unlabeled[idx,:] @ z_start
+                    b[j-1].Start = 1
+                elif j > 1:
+                    b[j-1].Start = 0
+                m.update()
+            print(p_max.Start)
+            k_best = pred_ordered[0].cpu().item()
+            print(p[k_best].Start)
+            print(p[k_best].Start - p_max.Start)
+
+            # Class independent constraints
+            m.addConstrs(
+                (gp.quicksum(y_pert_b[k][i] for k in range(n_classes)) == 1
+                for i in range(n_labeled)), "y_sum"
+            )
+            m.addConstr(b.sum() == 1, "b_sum")
+            n_flips = int(l_flip*n_labeled)
+            m.addConstr(gp.quicksum(
+                1 - gp.quicksum(y_pert_b[k][i]*y_labeled_b[k][i] 
+                                for k in range(n_classes)) 
+                for i in range(n_labeled)) 
+                <= n_flips, "budget_constraint"
+            )
+            m.update()
+
+            # Set objective
+            m.setObjective(p[k_best] - p_max, GRB.MINIMIZE)
+            m.Params.BestObjStop = 0 # terminate when the objective reaches 0, implies node not robust
+            m.Params.BestBdStop = 0 # if the bound falls below the stop_obj, node definitely can't change prediction
+            m.update()
+
+            if "IntegralityFocus" in certificate_params:
+                m.Params.IntegralityFocus = certificate_params["IntegralityFocus"]
+            else:
+                m.Params.IntegralityFocus = 1 # to stabilize big-M constraint (must)
+            m.Params.IntFeasTol = MILP_INT_FEAS_TOL # to stabilize big-M constraint (helps, works without this also) 
+            if "LogToConsole" in certificate_params:
+                m.Params.LogToConsole = certificate_params["LogToConsole"]
+            else:
+                m.Params.LogToConsole = 0 # to suppress the logging in console - for better readability
+            if "OutputFlag" in certificate_params:
+                m.Params.LogToConsole = certificate_params["OutputFlag"]
+            else:
+                m.params.OutputFlag= 0 # to suppress branch bound search tree outputs
+            m.Params.DualReductions = 0 # to know whether the model is infeasible or unbounded                
+            if "Threads" in certificate_params:
+                m.Params.Threads = certificate_params["Threads"]
+            if "Presolve" in certificate_params:
+                m.Params.Presolve = certificate_params["Presolve"]
+            # Played around with the following flags to escape infeasibility solutions
+            m.Params.FeasibilityTol = MILP_FEASIBILITY_TOL
+            m.Params.OptimalityTol = MILP_OPTIMALITY_TOL
+            m.Params.NumericFocus = 0
+            if "TimeLimit" in certificate_params:
+                m.Params.TimeLimit = certificate_params["TimeLimit"]
+            # m.Params.MIPGap = 1e-4
+            # m.Params.MIPGapAbs = 1e-4
+            # m.Params.Presolve = 0
+            # m.Params.Aggregate = 0 #aggregation level in presolve
+            # m.Params.MIPFocus = 1
+            # m.Params.InfProofCuts = 0
+
+            def callback(model, where):
+                if where == gp.GRB.Callback.MESSAGE:
+                    msg = model.cbGet(gp.GRB.Callback.MSG_STRING)
+                    if "MIP start" in msg:
+                        print(msg)
+
+            if globals.debug:
+                m.write('milp_optimization.lp') # helps in checking if the implemented model is correct
+                m.optimize(callback)
+                print('Optimization status ', m.Status)
+            else:
+                m.optimize(callback)
+                logging.info(f"Optimization status: {m.Status}")
+
+            if m.Status == GRB.INFEASIBLE:
+                # WARNING: not a good sign to be here as our model will have feasible region for sure.
+                # Good to debug by closely looking at the violated constraints using the below code
+                # Would relaxing the constraint help as a last resort? try m.feasRelaxS(2, True, False, True) and then m.optimize()
+                # Check the arguments in feasRelaxS
+                assert False, "Time to debug the gurobi optimization!!"
+
+                # do IIS if the model is infeasible
+                m.computeIIS()
+
+                # Print out the IIS constraints and variables
+                print('\nThe following constraints and variables are in the IIS:')
+                for c in m.getConstrs():
+                    if c.IISConstr: print(f'\t{c.constrname}: {m.getRow(c)} {c.Sense} {c.RHS}')
+
+                for v in m.getVars():
+                    if v.IISLB: print(f'\t{v.varname} ≥ {v.LB}')
+                    if v.IISUB: print(f'\t{v.varname} ≤ {v.UB}')
+            elif (m.Status == GRB.OPTIMAL or m.Status == GRB.USER_OBJ_LIMIT) and globals.debug:
+                print(f'Original {y_pred[idx].item()}, Opt objective {m.ObjVal}')
+                # Debugging 
+                # for var in m.getVars():
+                #     print('%s %g' % (var.VarName, var.X))
+                #
+                # print('z ', z.X)
+                # print('v ', v.X)
+                # print('u ', u.X)
+                # print('equality constraint ', y_labeled*(z.X@y_labeled) - u.X + v.X)
+
+            # log results
+            logging.info(f'Original {y_pred[idx, k].item():.5f}, Opt objective '
+                        f'{m.ObjVal:.5f}, Opt bound: {m.ObjBound:.5f}')
+            obj_l.append(m.ObjVal)
+            obj_b_l.append(m.ObjBound)
+            opt_status_l.append(m.Status)
+            # naive double loop
+            for i in range(n_labeled):
+                set_cls = False
+                for k in pred_ordered:
+                    k = k.cpu().item()
+                    if y_pert_b[k].X[i] == 1:
+                        assert not set_cls
+                        y_opt_l.append(k)
+                        set_cls = True
+            print(y_opt_l)
+
+            is_robust = True
+            if m.Status == GRB.OPTIMAL:
+                if m.ObjVal < MILP_OPTIMALITY_TOL:
+                    is_robust = False
+            else:
+                if m.ObjBound < MILP_OPTIMALITY_TOL:
+                    is_robust = False
+            is_robust_l.append(is_robust)
+            m.dispose()
+
+        except gp.GurobiError as e:
+            logging.error(f"Error code {e.errno}: {e}")
+            return
+        except AttributeError as a:
+            logging.error(f"Encountered an attribute error {a.errno}: {a}")
+            return
+    return is_robust_l, y_opt_l, obj_l, obj_b_l, opt_status_l
+
+
+def certify_robust_label_one_vs_all_old(idx_labeled, idx_test, ntk, y, 
+                                    y_pred, svm_alpha, certificate_params,
+                                    l_flip=0.2, C=1, M=1e4, Mprime=1e4,
+                                    milp=True):
+    """Version used to calculate prerint (ICLR submission) results.
+    """
+    if isinstance(svm_alpha, torch.Tensor):
+        svm_alpha = svm_alpha.numpy(force=True)
+    
+    n_labeled = idx_labeled.shape[0]
+    ntk = ntk.detach().cpu().numpy()
+    ntk_labeled = ntk[idx_labeled, :]
+    ntk_labeled = ntk_labeled[:, idx_labeled]
+    y_labeled = y[idx_labeled].detach().cpu().numpy()
+    ntk_unlabeled = ntk[idx_test,:][:,idx_labeled]
+    
+    # Labels are learned as -1 or 1, but loaded as 0 or 1
+    #y_labeled_ = y_labeled*2 -1 
+    
+    # Find the initial start feasible solution
+    u_start_d = {}
+    v_start_d = {}
+    s_start_d = {}
+    t_start_d = {}
+    alpha_l = []
+    for k, alpha in enumerate(svm_alpha):
+        y_labeled_ = np.copy(y_labeled)
+        y_mask = y_labeled_ == k
+        y_labeled_[y_mask] = 1
+        y_labeled_[~y_mask] = -1
+        alpha = alpha.numpy(force=True)
+        alpha_mask = alpha < globals.zero_tol
+        #alpha_mask = alpha < certificate_params["alpha_tol"]
+        alpha[alpha_mask] = 0
+        alpha_nz_mask = alpha>0 
+        eq_constraint = y_labeled_*((ntk_labeled * alpha)@y_labeled_) - 1
+        eq_constraint[np.abs(eq_constraint) < MILP_FEASIBILITY_TOL] = 0 # Added bec. nec. for real data, remove if results in problems
+        u_start = np.zeros(alpha.shape[0], dtype=np.float64)
+        v_start = np.zeros(alpha.shape[0], dtype=np.float64)
+        u_start[~alpha_nz_mask] = eq_constraint[~alpha_nz_mask]
+        v_start[alpha_nz_mask] = -eq_constraint[alpha_nz_mask]
+        s_start = np.zeros(alpha.shape[0], dtype=np.int64)
+        u_nz_mask = u_start > globals.zero_tol 
+        s_start[u_nz_mask] = 1
+        t_start = np.zeros(alpha.shape[0], dtype=np.int64)
+        v_nz_mask = v_start > globals.zero_tol 
+        t_start[v_nz_mask] = 1
+        u_start_d[k] = u_start
+        v_start_d[k] = v_start
+        s_start_d[k] = s_start
+        t_start_d[k] = t_start
+        alpha_l.append(alpha)
+        assert (alpha<0).sum() == 0
+        assert (u_start<-globals.zero_tol).sum() == 0 
+        assert (v_start<-globals.zero_tol).sum() == 0 
+        assert ((y_labeled_*((ntk_labeled * alpha)@y_labeled_) - 1 - u_start + v_start) > MILP_FEASIBILITY_TOL).sum() == 0
+        assert (u_start-M*s_start > MILP_FEASIBILITY_TOL).sum() == 0
+        assert (alpha-C*(1-s_start) > MILP_FEASIBILITY_TOL).sum() == 0
+        assert (v_start-Mprime*t_start > MILP_FEASIBILITY_TOL).sum() == 0
+        assert (-alpha-1+t_start > MILP_FEASIBILITY_TOL).sum() == 0
 
     obj_l = []
     is_robust_l = []
@@ -951,30 +1945,6 @@
                 v_ones = np.ones(shape=(n_labeled))
                 m.addConstr((z_[k]*ntk_labeled)@v_ones - u[k] + v[k] == 1, f"eq_constraint_{k}")
 
-<<<<<<< HEAD
-            if "MIPGap" in certificate_params:
-                m.Params.MIPGap = certificate_params["MIPGap"]
-            if "NumericFocus" in certificate_params:
-                m.Params.NumericFocus = certificate_params["NumericFocus"]
-            else:
-                m.Params.NumericFocus = 0
-            if "TimeLimit" in certificate_params:
-                m.Params.TimeLimit = certificate_params["TimeLimit"]
-            # m.Params.MIPGap = 1e-4
-            # m.Params.MIPGapAbs = 1e-4
-            # m.Params.Presolve = 0
-            # m.Params.Aggregate = 0 #aggregation level in presolve
-            if "MIPFocus" in certificate_params:
-                m.Params.MIPFocus = certificate_params["MIPFocus"]
-            else:
-                m.Params.MIPFocus = 0
-            if "Cuts" in certificate_params:
-                m.Params.Cuts = certificate_params["Cuts"]
-            if "Heuristics" in certificate_params:
-                m.Params.Heuristics = certificate_params["Heuristics"]
-            if "Threads" in certificate_params:
-                m.Params.Threads = certificate_params["Threads"]
-=======
                 if milp:
                     if "use_tight_big_M" in certificate_params:
                         if certificate_params["use_tight_big_M"]:
@@ -1035,16 +2005,12 @@
             delta.Start = np.zeros(n_labeled)
             delta_.Start = np.zeros(n_labeled)
             m.update()
->>>>>>> 9e9c867f
 
             # Set objective
             m.setObjective(p[k_best] - p_max, GRB.MINIMIZE)
             m.Params.BestObjStop = 0 # terminate when the objective reaches 0, implies node not robust
             m.Params.BestBdStop = 0 # if the bound falls below the stop_obj, node definitely can't change prediction
             m.update()
-
-            m.write("./cache/model.lp")
-            print(m.getConstrByName("R481"))
 
             if "IntegralityFocus" in certificate_params:
                 m.Params.IntegralityFocus = certificate_params["IntegralityFocus"]
@@ -1142,9 +2108,6 @@
         except AttributeError as a:
             logging.error(f"Encountered an attribute error {a.errno}: {a}")
             return
-<<<<<<< HEAD
-    return is_robust_l, obj_l, obj_bd_l, opt_status_l
-=======
     return is_robust_l, y_opt_l, obj_l, obj_b_l, opt_status_l
 
 
@@ -1344,6 +2307,22 @@
                 if "MIP start" in msg:
                     print(msg)
 
+        def cb(model, where):
+            """Callback function for Gurobi optimization"""
+            if where == GRB.Callback.MIPNODE:
+                # Get model objective
+                obj = model.cbGet(GRB.Callback.MIPNODE_OBJBST)
+                # Has objective changed?
+                if abs(obj - model._cur_obj) > 1e-8:
+                    # If so, update incumbent and time
+                    model._cur_obj = obj
+                    model._time = time.time()
+            # Terminate if objective has not improved in 360s
+            if time.time() - model._time > 360:
+                model.terminate()
+
+        m._cur_obj = float('inf')
+        m._time = time.time()
         if globals.debug:
             m.write('milp_optimization.lp') # helps in checking if the implemented model is correct
             m.optimize(callback)
@@ -1412,5 +2391,4 @@
     except AttributeError as a:
         logging.error(f"Encountered an attribute error {a.errno}: {a}")
         return
-    return is_robust_l, obj, obj_bound, opt_status, y_opt_l, y_test_worst_obj
->>>>>>> 9e9c867f
+    return is_robust_l, obj, obj_bound, opt_status, y_opt_l, y_test_worst_obj