--- conflicted
+++ resolved
@@ -1,13 +1,9 @@
 from typing import Any, Dict, Union
 
 from src.models.ntk import NTK
+from src.models.gcn import GCN
 
-
-<<<<<<< HEAD
-MODEL_TYPE = Union[NTK, None]
-=======
 MODEL_TYPE = Union[NTK, GCN]
->>>>>>> 9e9c867f
 
         
 def create_model(hyperparams: Dict[str, Any]) -> MODEL_TYPE:
@@ -24,11 +20,8 @@
     """
     if hyperparams["model"] == "NTK":
         return NTK(**hyperparams)
-<<<<<<< HEAD
-=======
     if hyperparams["model"] == "GCN" or hyperparams["model"] == "SGC":
         return GCN(**hyperparams)
->>>>>>> 9e9c867f
     raise ValueError("Specified model not found.")
 
 
