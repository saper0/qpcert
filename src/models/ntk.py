--- conflicted
+++ resolved
@@ -227,24 +227,43 @@
                 return alphas[0]
             else:
                 K = self.n_classes
-<<<<<<< HEAD
-                l_ = K*y.shape[0]
-                I = torch.eye(n=K, dtype=self.dtype).to(self.device)
-                Q = torch.kron(I, gram_matrix)
-                p = -torch.nn.functional.one_hot(y, num_classes=K).reshape(-1)
-                b = torch.zeros(y.shape[0], dtype=self.dtype).to(self.device)
-                I_nn = torch.eye(n=y.shape[0], dtype=self.dtype).to(self.device) 
-                I_1k = torch.ones((1,K), dtype=self.dtype).to(self.device)
-                A = torch.kron(I_nn,I_1k)
-                G = torch.eye(n=l_, dtype=self.dtype)
-                h = -p*self.regularizer
-                l = torch.ones((l_), dtype=self.dtype).to(self.device)*float("-inf")
-                alphas, _, _ = QPFunction(maxIter=1000)(Q, p, A, b, G, l, h)
-                if self.print_alphas:
+                if self.multiclass_svm_method == "MSVM":
+                    l_ = K*y.shape[0]
+                    I = torch.eye(n=K, dtype=self.dtype).to(self.device)
+                    Q = torch.kron(I, gram_matrix)
+                    p = -torch.nn.functional.one_hot(y, num_classes=K).reshape(-1)
+                    b = torch.zeros(y.shape[0], dtype=self.dtype).to(self.device)
+                    I_nn = torch.eye(n=y.shape[0], dtype=self.dtype).to(self.device) 
+                    I_1k = torch.ones((1,K), dtype=self.dtype).to(self.device)
+                    A = torch.kron(I_nn,I_1k)
+                    G = torch.eye(n=l_, dtype=self.dtype)
+                    h = -p*self.regularizer
+                    l = torch.ones((l_), dtype=self.dtype).to(self.device)*float("-inf")
+                    alphas, _, _ = QPFunction(maxIter=1000)(Q, p, A, b, G, l, h)
+                    if self.print_alphas:
+                    alphas_str = [f"{alpha:.04f}" for alpha in alphas[0]]
+                        print(f"alphas found: {alphas_str}")
+                    alpha_matrix = alphas[0].reshape((y.shape[0],K))
+                    return alpha_matrix
+                elif self.multiclass_svm_method == "simMSVM":
+                    l_ = y.shape[0]
+                    Q = gram_matrix
+                    y_onehot = torch.nn.functional.one_hot(y, num_classes=K).type(self.dtype)
+                    Kernel = (y_onehot.matmul(y_onehot.t()))*(K-1)
+                    Kernel[Kernel==0] = -1
+                    Q = Q*Kernel
+                    p = -torch.ones(l_, dtype=self.dtype).to(self.device)
+                    G = torch.eye(n=l_, dtype=self.dtype)
+                    h = -(p*self.regularizer*K)/((K-1)*(K-1))
+                    l = torch.zeros(l_, dtype=self.dtype).to(self.device)
+                    A = torch.tensor([], device=self.device)
+                    b = torch.tensor([], device=self.device)
+                    alphas, _, _ = QPFunction()(Q, p, A, b, G, l, h)
                     alphas_str = [f"{alpha:.04f}" for alpha in alphas[0]]
                     print(f"alphas found: {alphas_str}")
-                alpha_matrix = alphas[0].reshape((y.shape[0],K))
-                return alpha_matrix
+                    alpha_matrix = alphas[0]
+                    print("alpha shape ", alpha_matrix.shape)
+                    return alpha_matrix
         elif self.solver == "qplayer_one_vs_all":
             assert self.n_classes > 2
             if idx_trn_labeled is not None:
@@ -282,44 +301,6 @@
                     alphas_non_zero = alphas[0] > self.alpha_tol
                     print(f"Class {k}: {alphas_non_zero.sum()} alphas found: {alphas_str}")
             return alphas
-=======
-                if self.multiclass_svm_method == "MSVM":
-                    l_ = K*y.shape[0]
-                    I = torch.eye(n=K, dtype=self.dtype).to(self.device)
-                    Q = torch.kron(I, gram_matrix)
-                    p = -torch.nn.functional.one_hot(y, num_classes=K).reshape(-1)
-                    b = torch.zeros(y.shape[0], dtype=self.dtype).to(self.device)
-                    I_nn = torch.eye(n=y.shape[0], dtype=self.dtype).to(self.device) 
-                    I_1k = torch.ones((1,K), dtype=self.dtype).to(self.device)
-                    A = torch.kron(I_nn,I_1k)
-                    G = torch.eye(n=l_, dtype=self.dtype)
-                    h = -p*self.regularizer
-                    l = torch.ones((l_), dtype=self.dtype).to(self.device)*float("-inf")
-                    alphas, _, _ = QPFunction()(Q, p, A, b, G, l, h)
-                    alphas_str = [f"{alpha:.04f}" for alpha in alphas[0]]
-                    print(f"alphas found: {alphas_str}")
-                    alpha_matrix = alphas[0].reshape((y.shape[0],K))
-                    return alpha_matrix
-                elif self.multiclass_svm_method == "simMSVM":
-                    l_ = y.shape[0]
-                    Q = gram_matrix
-                    y_onehot = torch.nn.functional.one_hot(y, num_classes=K).type(self.dtype)
-                    Kernel = (y_onehot.matmul(y_onehot.t()))*(K-1)
-                    Kernel[Kernel==0] = -1
-                    Q = Q*Kernel
-                    p = -torch.ones(l_, dtype=self.dtype).to(self.device)
-                    G = torch.eye(n=l_, dtype=self.dtype)
-                    h = -(p*self.regularizer*K)/((K-1)*(K-1))
-                    l = torch.zeros(l_, dtype=self.dtype).to(self.device)
-                    A = torch.tensor([], device=self.device)
-                    b = torch.tensor([], device=self.device)
-                    alphas, _, _ = QPFunction()(Q, p, A, b, G, l, h)
-                    alphas_str = [f"{alpha:.04f}" for alpha in alphas[0]]
-                    print(f"alphas found: {alphas_str}")
-                    alpha_matrix = alphas[0]
-                    print("alpha shape ", alpha_matrix.shape)
-                    return alpha_matrix
->>>>>>> 98f8243e
         else:
             assert False, "Solver not found"
 
