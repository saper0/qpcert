# Collective feature perturbation certificate.
# Experiment chooses r nodes at random from the test nodes and certifies the
# rest.

import logging
from typing import Any, Dict, Union, Tuple
import os
import socket

import numpy as np
from sacred import Experiment
from sacred.utils import apply_backspaces_and_linefeeds
from sacred.run import Run
import seml
import torch

from src import utils, globals
from src.attacks import create_structure_attack
from src.data import get_graph, split
from src.models.ntk import NTK
from common import count_edges_for_idx


ex = Experiment()
ex.captured_out_filter = apply_backspaces_and_linefeeds
seml.setup_logger(ex)


@ex.post_run_hook
def collect_stats(_run):
    seml.collect_exp_stats(_run)


@ex.config
def config():
    overwrite = None
    if seml is not None:
        db_collection = None
        if db_collection is not None:
            ex.observers.append(seml.create_mongodb_observer(db_collection, 
                                                          overwrite=overwrite))
    
    seed = 0

    data_params = dict(
        dataset = "csbm",
        learning_setting = "inductive", # or "transdructive"
        specification = dict(
            classes = 2,
            n_trn_labeled = 600,
            n_trn_unlabeled = 0,
            n_val = 200,
            n_test = 200,
            sigma = 1,
            avg_within_class_degree = 1.58 * 2,
            avg_between_class_degree = 0.37 * 2,
            K = 1.5,
            seed = 0 # used to generate the dataset & data split
        ),
        #specification = dict(
        #    n_per_class = 20,
        #    fraction_test = 0.1,
        #    data_dir = "./data",
        #    make_undirected = True,
        #    binary_attr = False,
        #    balance_test = True,
        #)
    )
    
    model_params = dict(
        label = "GCN",
        model = "GCN",
        normalization = "row_normalization",
        depth = 1,
        regularizer = 0.1,
        pred_method = "svm",
        solver = "qplayer",
        alpha_tol = 1e-4,
        bias = False,
    )

    certificate_params = dict(
        n_adversarial = 10, # number adversarial nodes
        method = "XXT",
        perturbation_model = "linf",
        delta = 0.01, # l0: local budget = delta * feature_dim
        delta_absolute = True, # if false interpreted as % of 2*mu
        attack_nodes = "test", # "train", "all"
    )

    verbosity_params = dict(
        debug_lvl = "info"
    )  

    other_params = dict(
        device = "gpu",
        dtype = "float64",
        allow_tf32 = False,
        enable_gradient = False,
        path_gurobi_license = "", #default path if empty
    )


def set_debug_lvl(debug_lvl: str):
    if debug_lvl is not None and isinstance(debug_lvl, str):
        logger = logging.getLogger()
        if debug_lvl.lower() == "info":
            logger.setLevel(logging.INFO)
        if debug_lvl.lower() == "debug":
            logger.setLevel(logging.DEBUG)
        if debug_lvl.lower() == "warning":
            logger.setLevel(logging.WARNING)
        if debug_lvl.lower() == "critical":
            logger.setLevel(logging.CRITICAL)
        if debug_lvl.lower() == "error":
            logger.setLevel(logging.ERROR)


def log_configuration(data_params: Dict[str, Any], model_params: Dict[str, Any], 
                      certificate_params: Dict[str, Any], 
                      verbosity_params: Dict[str, Any], 
                      other_params: Dict[str, Any], seed: int) -> None:
    """Log (print) experiment configuration."""
    logging.info(f"Starting experiment {ex.path} with configuration:")
    logging.info(f"data_params: {data_params}")
    logging.info(f"model_params: {model_params}")
    logging.info(f"certification_params: {certificate_params}")
    logging.info(f"verbosity_params: {verbosity_params}")
    logging.info(f"other_params: {other_params}")
    logging.info(f"seed: {seed}")


def choose_gurobi_license(other_params: Dict[str, Any]):
    if other_params["path_gurobi_license"] == "lukas":
        logging.info(f"Hostname: {socket.gethostname()}")
        gpu_str = socket.gethostname()
        gurobi_path = "/ceph/ssd/staff/gosl/gurobi/"
        gurobi_license = "gurobi_" + gpu_str + ".lic"
        os.environ["GRB_LICENSE_FILE"] = gurobi_path + gurobi_license
    elif other_params["path_gurobi_license"] == "sabanaya":
        logging.info(f"Hostname: {socket.gethostname()}")
        gpu_str = socket.gethostname()
        gurobi_path = "/ceph/ssd/students/sabanaya/gurobi/"
        gurobi_license = "gurobi_" + gpu_str + ".lic"
        os.environ["GRB_LICENSE_FILE"] = gurobi_path + gurobi_license
    elif other_params["path_gurobi_license"] != "":
        os.environ["GRB_LICENSE_FILE"] = other_params["path_gurobi_license"] 
    elif other_params["path_gurobi_license"] == "":
        logging.info("No known gurobi license provided. Trying default.")
    else:
        assert False


def configure_hardware(
    other_params: Dict[str, Any], seed: int
) -> Union[torch.device, str]:
    """Configure seed and computational hardware. Return calc. device."""
    # Seed
    torch.manual_seed(seed)
    np.random.seed(seed)

    # dtype
    dtype = other_params["dtype"]
    if other_params["dtype"] == "float32":
        dtype = torch.float32
    elif other_params["dtype"] == "float64":
        dtype = torch.float64
    elif type(other_params["dtype"]) is not torch.dtype:
        assert False, "Given dtype not supported."

    # Gurobi
    choose_gurobi_license(other_params)

    # Hardware
    torch.backends.cuda.matmul.allow_tf32 = bool(other_params["allow_tf32"])
    torch.backends.cudnn.allow_tf32 = bool(other_params["allow_tf32"])

    device = other_params["device"]
    if not torch.cuda.is_available():
        assert device == "cpu", "CUDA is not availble, set device to 'cpu'"
    elif device == "cpu":
        device = torch.device("cpu")
    else:
        device = torch.device(f"cuda:{device}")
        logging.info(f"Currently on gpu device {device}")

    return device, dtype


def setup_experiment(data_params: Dict[str, Any], model_params: Dict[str, Any], 
                     certificate_params: Dict[str, Any], 
                     verbosity_params: Dict[str, Any], 
                     other_params: Dict[str, Any], seed: int
) -> Tuple[Union[torch.device, str], np.random.Generator]:
    """Set general configuration for the seml experiment and configure hardware.
    
    Returns the device and a random number generator.
    """
    set_debug_lvl(verbosity_params["debug_lvl"])
    log_configuration(data_params, model_params, certificate_params,
                      verbosity_params, other_params, seed)
    globals.init(other_params)
    device, dtype = configure_hardware(other_params, seed)
    rng = np.random.Generator(np.random.PCG64(seed))
    return device, dtype, rng


@ex.automain
def run(data_params: Dict[str, Any], 
        model_params: Dict[str, Any], 
        certificate_params: Dict[str, Any],
        verbosity_params: Dict[str, Any], 
        other_params: Dict[str, Any],
        seed: int, 
        _run: Run):
    device, dtype, rng = setup_experiment(data_params, model_params, 
                                          certificate_params, verbosity_params, 
                                          other_params, seed)
    
    X, A, y, mu, p, q = get_graph(data_params, sort=True)
    if torch.cuda.is_available() and other_params["device"] != "cpu":
        torch.cuda.empty_cache()
    idx_trn, idx_unlabeled, idx_val, idx_test = split(data_params, y)
    if len(idx_unlabeled) != 0:
        idx_test = np.concatenate((idx_unlabeled, idx_test))
    X = torch.tensor(X, dtype=dtype, device=device)
    A = torch.tensor(A, dtype=dtype, device=device)
    y = torch.tensor(y, device=device)
    n_classes = int(y.max() + 1)

    idx_labeled = np.concatenate((idx_trn, idx_val)) 
    # idx of labeled nodes in nodes known during training (for semi-supervised)
    if not data_params["learning_setting"] == "transductive":
        assert False, "Only transductive setting supported"

    with torch.no_grad():
        ntk = NTK(model_params, X_trn=X, A_trn=A, n_classes=n_classes, 
                idx_trn_labeled=idx_labeled, y_trn=y[idx_labeled],
                learning_setting=data_params["learning_setting"],
                pred_method=model_params["pred_method"],
                regularizer=model_params["regularizer"],
                bias=bool(model_params["bias"]),
                solver=model_params["solver"],
                alpha_tol=model_params["alpha_tol"],
                dtype=dtype)
        
        y_pred, ntk_test = ntk(idx_labeled=idx_labeled, idx_test=idx_test,
                               y_test=y, X_test=X, A_test=A, return_ntk=True)
        y_pred_trn, _ = ntk(idx_labeled=idx_labeled, idx_test=idx_labeled,
                               y_test=y, X_test=X, A_test=A, return_ntk=True)
        if certificate_params["attack_nodes"] == "test":
            idx_adv = rng.choice(idx_test, 
                                 size=certificate_params["n_adversarial"],
                                 replace=False)
        elif certificate_params["attack_nodes"] == "train":
            idx_adv = rng.choice(idx_trn, 
                                 size=certificate_params["n_adversarial"],
                                 replace=False)
        elif certificate_params["attack_nodes"] == "all":
            idx_known = np.concatenate((idx_labeled, idx_test)) 
            idx_adv = rng.choice(idx_known, 
                                 size=certificate_params["n_adversarial"],
                                 replace=False)
        else:
            assert False, "Choose set of nodes to be attacked!"

        delta = certificate_params["delta"]
        if not bool(certificate_params["delta_absolute"]):
            delta = round(delta * 2 * mu[0].item(), 4)
        logging.info(f"Delta: {delta}")
        y_ub, ntk_ub = ntk.forward_upperbound(idx_labeled, idx_test, idx_adv,
                                              y, X, A, delta,
                                              certificate_params["perturbation_model"],
                                              return_ntk=True,
                                              method=certificate_params["method"])

        y_ub_trn, _ = ntk.forward_upperbound(idx_labeled, idx_labeled, idx_adv,
                                              y, X, A, delta,
                                              certificate_params["perturbation_model"],
                                              return_ntk=True,
                                              method=certificate_params["method"])
        y_lb, ntk_lb = ntk.forward_lowerbound(idx_labeled, idx_test, idx_adv,
                                              y, X, A, delta,
                                              certificate_params["perturbation_model"],
                                              return_ntk=True,
                                              method=certificate_params["method"])
        y_lb_trn, ntk_lb = ntk.forward_lowerbound(idx_labeled, idx_labeled, idx_adv,
                                              y, X, A, delta,
                                              certificate_params["perturbation_model"],
                                              return_ntk=True,
                                              method=certificate_params["method"])
        acc = utils.accuracy(y_pred, y[idx_test])
        acc_trn = utils.accuracy(y_pred_trn, y[idx_labeled])
        acc_ub = utils.accuracy(y_ub, y[idx_test])
        acc_lb = utils.accuracy(y_lb, y[idx_test])
        acc_ub_trn = utils.accuracy(y_ub_trn, y[idx_labeled])
        acc_lb_trn = utils.accuracy(y_lb_trn, y[idx_labeled])
    # Trivial (1-Layer) Evasion Certifcation:
    mask_no_adv_in_n = (A[:, idx_adv] > 0).sum(dim=1) == 0
    A2 = A.matmul(A)
    mask_no_adv_in_n2 = (A2[:, idx_adv] > 0).sum(dim=1) == 0
    mask_no_adv_in_receptive_field = torch.logical_and(mask_no_adv_in_n, mask_no_adv_in_n2)
    acc_cert_trivial = mask_no_adv_in_receptive_field[idx_test].sum().cpu().item() / len(idx_test)
    # NTK Evasion Certificate:
    acc_cert_robust_evasion = utils.certify_robust(y_pred, y_ub, y_lb)
    acc_cert_unrobust_evasion = utils.certify_unrobust(y_pred, y_ub, y_lb)
    logging.info(f"Test accuracy: {acc}")
    logging.info(f"Train accuracy: {acc_trn}")
    logging.info(f"Accuracy_lb_test: {acc_lb}")
    logging.info(f"Accuracy_ub_test: {acc_ub}")
    logging.info(f"Accuracy_lb_trn: {acc_lb_trn}")
    logging.info(f"Accuracy_ub_trn: {acc_ub_trn}")
    logging.info(f"Certified accuracy (evasion): {acc_cert_robust_evasion}")
    logging.info(f"Certified accuracy (evasion, trivial): {acc_cert_trivial}")
    logging.info(f"Certified unrobustness (evasion): {acc_cert_unrobust_evasion}")

    # Poisoning Certificate
    svm_alpha = ntk.svm
<<<<<<< HEAD
    is_robust_l, obj_l, obj_bd_l, opt_status_l = \
        utils.certify_robust_bilevel_svm(
            idx_labeled, idx_test, ntk_test, ntk_lb, ntk_ub, y, y_pred,
            svm_alpha, certificate_params, C=model_params["regularizer"], 
            M=1e3, Mprime=1e3
=======
    is_robust_l, obj_l, obj_bd_l, opt_status_l = utils.certify_robust_bilevel_svm(
            idx_labeled, idx_test, ntk_test, ntk_lb, ntk_ub, y, y_pred,
            svm_alpha, certificate_params, C=model_params["regularizer"], M=1e3, Mprime=1e3
>>>>>>> a757e711
    )
    acc_cert = sum(is_robust_l) / y_pred.shape[0]
    acc_cert_u = 0 #not implemented
    logging.info(f"Certified accuracy (poisoning): {acc_cert}")

    # Some Debugging Info
    ntk_labeled = ntk.ntk[idx_labeled, :]
    ntk_labeled = ntk_labeled[:, idx_labeled]
    ntk_unlabeled = ntk_test[idx_test,:][:,idx_labeled]
    cond = torch.linalg.cond(ntk_labeled)
    ntk_labeled += torch.eye(ntk_labeled.shape[0], dtype=torch.float64).to(device) \
                    * model_params["regularizer"]
    cond_regularized = torch.linalg.cond(ntk_labeled)
    min_ypred = torch.min(y_pred).cpu().item()
    max_ypred = torch.max(y_pred).cpu().item()
    min_ylb = torch.min(y_lb).cpu().item()
    max_ylb = torch.max(y_lb).cpu().item()
    min_yub = torch.min(y_ub).cpu().item()
    max_yub = torch.max(y_ub).cpu().item()
    min_ntklabeled = torch.min(ntk_labeled).cpu().item()
    max_ntklabeled = torch.max(ntk_labeled).cpu().item()
    avg_ntkunlabeled = torch.mean(ntk_unlabeled).cpu().item()
    min_ntkunlabeled = torch.min(ntk_unlabeled).cpu().item()
    max_ntkunlabeled = torch.max(ntk_unlabeled).cpu().item()
    avg_ntklb = torch.mean(ntk_lb).cpu().item()
    min_ntklb = torch.min(ntk_lb).cpu().item()
    max_ntklb = torch.max(ntk_lb).cpu().item()
    avg_ntkub = torch.mean(ntk_ub).cpu().item()
    min_ntkub = torch.min(ntk_ub).cpu().item()
    max_ntkub = torch.max(ntk_ub).cpu().item()

    if torch.cuda.is_available() and other_params["device"] != "cpu":
        torch.cuda.empty_cache()

    return dict(
        # general statistics
        accuracy_test = acc,
        accuracy_trn = acc_trn,
        accuracy_ub_test = acc_ub,
        accuracy_lb_test = acc_lb,
        accuracy_ub_trn = acc_ub_trn,
        accuracy_lb_trn = acc_lb_trn,
        accuracy_cert_evasion_trivial = acc_cert_trivial,
        accuracy_cert_evasion_robust = acc_cert_robust_evasion,
        accuracy_cert_evasion_unrobust = acc_cert_unrobust_evasion,
        accuracy_cert_pois_robust = acc_cert,
        accuracy_cert_pois_unrobust = acc_cert_u,
        delta_absolute = delta,
        # node-wise pois. robustness statistics
        y_true_cls = (y[idx_test] * 2 - 1).numpy(force=True).tolist(),
        y_pred_logit = y_pred.numpy(force=True).tolist(),
        y_worst_obj = obj_l,
<<<<<<< HEAD
        y_worst_obj_bound = obj_bd_l,
=======
        y_worst_obj_bd = obj_bd_l,
>>>>>>> a757e711
        y_is_robust = is_robust_l,
        y_opt_status = opt_status_l,
        # split statistics
        idx_train = idx_trn.tolist(),
        idx_val = idx_val.tolist(),
        idx_labeled = idx_labeled.tolist(),
        idx_test = idx_test.tolist(),
        idx_adv = idx_adv.tolist(),
        # data statistics
        csbm_mu = mu[0].item(),
        csbm_p = p,
        csbm_q = q,
        data_dim = X.shape[1],
        # other statistics ntk / pred
        min_ypred = min_ypred,
        max_ypred = max_ypred,
        min_ylb = min_ylb,
        max_ylb = max_ylb,
        min_yub = min_yub,
        max_yub = max_yub,
        avg_ntklb = avg_ntklb,
        min_ntklb = min_ntklb,
        max_ntklb = max_ntklb,
        avg_ntkub = avg_ntkub,
        min_ntkub = min_ntkub,
        max_ntkub = max_ntkub,
        min_ntklabeled = min_ntklabeled,
        max_ntklabeled = max_ntklabeled,
        avg_ntkunlabeled = avg_ntkunlabeled,
        min_ntkunlabeled = min_ntkunlabeled,
        max_ntkunlabeled = max_ntkunlabeled,
        cond = cond.cpu().item(),
        cond_regularized = cond_regularized.cpu().item()
    )<|MERGE_RESOLUTION|>--- conflicted
+++ resolved
@@ -316,17 +316,11 @@
 
     # Poisoning Certificate
     svm_alpha = ntk.svm
-<<<<<<< HEAD
     is_robust_l, obj_l, obj_bd_l, opt_status_l = \
         utils.certify_robust_bilevel_svm(
             idx_labeled, idx_test, ntk_test, ntk_lb, ntk_ub, y, y_pred,
             svm_alpha, certificate_params, C=model_params["regularizer"], 
             M=1e3, Mprime=1e3
-=======
-    is_robust_l, obj_l, obj_bd_l, opt_status_l = utils.certify_robust_bilevel_svm(
-            idx_labeled, idx_test, ntk_test, ntk_lb, ntk_ub, y, y_pred,
-            svm_alpha, certificate_params, C=model_params["regularizer"], M=1e3, Mprime=1e3
->>>>>>> a757e711
     )
     acc_cert = sum(is_robust_l) / y_pred.shape[0]
     acc_cert_u = 0 #not implemented
@@ -379,11 +373,7 @@
         y_true_cls = (y[idx_test] * 2 - 1).numpy(force=True).tolist(),
         y_pred_logit = y_pred.numpy(force=True).tolist(),
         y_worst_obj = obj_l,
-<<<<<<< HEAD
-        y_worst_obj_bound = obj_bd_l,
-=======
         y_worst_obj_bd = obj_bd_l,
->>>>>>> a757e711
         y_is_robust = is_robust_l,
         y_opt_status = opt_status_l,
         # split statistics
