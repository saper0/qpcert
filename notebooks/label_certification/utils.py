--- conflicted
+++ resolved
@@ -181,18 +181,18 @@
         For attacks returns roubst accuracy.
         """
         n_robust_acc_l = []
+        self.n_test = self.hyperparameters["data_params"]["specification"]["n_test"]
         for experiment in self.individual_experiments:
             n_robust_acc = 0
             result = experiment["result"]
-            n_test = len(result["y_true_cls"])
             for y_true, y_pred, y_worst in zip(result["y_true_cls"],
                                                result["y_pred_logit"],
                                                result["y_worst_obj"]):
-                if y_pred > 0 and y_true > 0 and y_worst > MILP_INT_FEAS_TOL: 
+                if y_pred > 0 and y_true > 0 and y_worst > 0:
                     n_robust_acc += 1
-                if y_pred < 0 and y_true < 0 and y_worst < -MILP_INT_FEAS_TOL: 
+                if y_pred < 0 and y_true < 0 and y_worst < 0:
                     n_robust_acc += 1
-            n_robust_acc_l.append(n_robust_acc / n_test)
+            n_robust_acc_l.append(n_robust_acc / self.n_test)
         return np.mean(n_robust_acc_l).item(), np.std(n_robust_acc_l).item()
     
     def get_certified_ratio(self) -> Tuple[float, float]:
@@ -278,9 +278,8 @@
         """Return experiment with ID id."""
         exp_dict_l = []
         for i in range(n_seeds):
-            exp_dict = self.load_experiment_dict(start_id + i, collection)
-            if exp_dict["status"] == "COMPLETED":
-                exp_dict_l.append(exp_dict)
+            exp_dict_l.append(self.load_experiment_dict(start_id + i, 
+                                                        collection))
         return Experiment(exp_dict_l)
 
     def load_experiments(
@@ -367,14 +366,12 @@
 
     def get_style(self, label: str):
         color_dict = {
-            "APPNP_alpha1": 'slategrey', 
-            "MLP": 'slategrey', 
+            "APPNP_alpha1": 'slategrey', #MLP
             "GCN": 'tab:green', 
             "APPNP_alpha0": "wheat",
             "APPNP_alpha0.1": "tab:brown",
             "APPNP": 'r', #lime 
             "APPNP_alpha0.3": "tab:olive",
-            "APPNP_0.3": "tab:olive",
             "APPNP_alpha0.5": "darkslategrey",
             "SGC": "blue",
             "GCN_skippc_linear": "lime", #k
@@ -383,10 +380,6 @@
             "GCN_skipalpha_relu_alpha0.2+2": "wheat",
             "GCN_skipalpha_linear_alpha0.1": "steelblue",
             "GCN_skipalpha_relu_alpha0.1+2": "steelblue",
-            "GIN": "darkslateblue",
-            "GraphSAGE": "darkred",
-            "GCN_sym+2": 'tab:green',
-            "SGC_sym+2": "blue",
             # "GAT": "slategrey",
             # "GATv2": "k",
             # "GraphSAGE": "lightsteelblue",
@@ -435,11 +428,11 @@
         ax.set_prop_cycle(cycler('linestyle', linestyle_list)*
                           cycler('color', color_list))
 
-    def set_xaxis_labels(self, ax, x_ticks, x_labels, fontsize):
+    def set_xaxis_labels(self, ax, x_ticks, x_labels):
         ax.xaxis.get_major_formatter()._usetex = False
         ax.xaxis.set_ticks(x_ticks, minor=False)
         xticks = [f"{label}" for label in x_labels]
-        ax.xaxis.set_ticklabels(xticks, fontsize=fontsize, fontweight="bold")
+        ax.xaxis.set_ticklabels(xticks, fontsize=12, fontweight="bold")
         ax.set_xlim(left=-0.3)
     
     def set_xaxis_labels_logscale(self, ax, x_ticks, x_labels):
@@ -454,14 +447,7 @@
                               width=1, ratio=1.618, 
                               xlogscale: bool=False,
                               savefig: str=None,
-                              use_style: bool=True,
-                              label_fontsize=16,
-                              legend_fontsize=12,
-                              ticks_fontsize=10,
-                              markersize=4,
-                              capsize=3,
-                              linewidth=1,
-                              framealpha=1.0):
+                              use_style: bool=True):
         h, w = matplotlib.figure.figaspect(ratio / width)
         fig, ax = plt.subplots(figsize=(w,h))
         if not use_style:
@@ -486,10 +472,10 @@
                     x = np.array(delta_l)
                     if x[0] == 0:
                         x[0] = 0.005
-                    self.set_xaxis_labels_logscale(ax, x, delta_l, ticks_fontsize)
+                    self.set_xaxis_labels_logscale(ax, x, delta_l)
                 else:
                     x = [i for i in range(len(delta_l))]
-                    self.set_xaxis_labels(ax, x, delta_l, ticks_fontsize)
+                    self.set_xaxis_labels(ax, x, delta_l)
                 
                 label_str = r'{0}'.format(legend_label) #+ " " + str(C)
                 if use_style:
@@ -510,76 +496,6 @@
             CERTIFICATE_FIGURE_DIR.mkdir(parents=True, exist_ok=True)
             plt.savefig(CERTIFICATE_FIGURE_DIR/savefig, bbox_inches='tight')
         plt.show()
-
-    def plot_robust_acc_delta_v2(self, K: float, models: List[str], C_l: List[float], 
-                              delta_l: List[float],
-                              legend_labels: List[str]=[],
-                              width=1, ratio=1.618, 
-                              xlogscale: bool=False,
-                              ylogscale: bool=False,
-                              savefig: str=None,
-                              savedir: Path=None,
-                              label_fontsize=16,
-                              legend_fontsize=12,
-                              ticks_fontsize=10,
-                              markersize=4,
-                              capsize=3,
-                              linewidth=1,
-                              framealpha=1.0):
-        h, w = matplotlib.figure.figaspect(ratio / width)
-        fig, ax = plt.subplots(figsize=(w,h))
-        # self.set_color_cycler(ax)
-        if len(legend_labels) != len(models):
-            legend_labels = models
-        C_l_None_Flag = C_l
-        print('C_ none ', C_l_None_Flag)
-        for (label, legend_label) in zip(models, legend_labels):
-            if C_l_None_Flag == None:
-                C_l = [key for key in self.experiments_dict[label][K]]
-            for C in C_l:
-                y_err_l = []
-                y_l = []
-                for delta in delta_l:
-                    if delta == 0.:
-                        exp = self.experiments_dict[label][K][C][delta_l[1]]
-                        y, y_std = exp.get_result("accuracy_test")
-                    else:
-                        exp = self.experiments_dict[label][K][C][delta]
-                        y, y_std = exp.get_robust_accuracy()
-                    y_l.append(y)
-                    y_err_l.append(y_std)
-                print('y ', label, C, y_l)
-                if ylogscale:
-                    ax.set_yscale('log')
-                if xlogscale:
-                    ax.set_xscale('log')
-                    x = np.array(delta_l)
-                    if x[0] == 0:
-                        x[0] = 0.005
-                    self.set_xaxis_labels_logscale(ax, x, delta_l, ticks_fontsize)
-                else:
-                    x = [i for i in range(len(delta_l))]
-                    self.set_xaxis_labels(ax, x, delta_l, ticks_fontsize)
-                
-                label_str = r'{0}'.format(legend_label) #+ " " + str(C)
-                color, linestyle = self.get_style(label)
-                ax.errorbar(x, y_l, yerr=y_err_l, marker="o", label=label_str, 
-                            color=color, linestyle=linestyle,
-                            capsize=capsize, linewidth=linewidth, 
-                            markersize=markersize)
-        ax.set_ylabel("Certified Accuracy", fontsize=label_fontsize)
-        ax.set_xlabel(r"Perturbation budget $\delta$", fontsize=label_fontsize)
-        ax.yaxis.grid()
-        ax.xaxis.grid()
-        ax.legend(fontsize=legend_fontsize, framealpha=framealpha)
-        ax.tick_params(labelsize=ticks_fontsize)
-        if savefig:
-            if savedir is None:
-                savedir = CERTIFICATE_FIGURE_DIR
-            savedir.mkdir(parents=True, exist_ok=True)
-            plt.savefig(savedir/savefig, bbox_inches='tight')
-        plt.show()
-        plt.close(fig)
 
     def plot_robust_acc_delta_nadv(self, K: float, models: List[str], C_l: List[float], 
                               attack_nodes: str, n_adv_l: List[int], delta_l: List[float],
@@ -594,10 +510,10 @@
                     y_l = []
                     for delta in delta_l:
                         if delta == 0.:
-                            exp = self.experiments_dict[label][K][C][delta_l[1]]
+                            exp = self.experiments_dict[label][K][C][attack_nodes][n_adv][delta_l[1]]
                             y, y_std = exp.get_result("accuracy_test")
                         else:
-                            exp = self.experiments_dict[label][K][C][delta]
+                            exp = self.experiments_dict[label][K][C][attack_nodes][n_adv][delta]
                             y, y_std = exp.get_robust_accuracy()
                         y_l.append(y)
                         y_err_l.append(y_std)
@@ -626,15 +542,15 @@
                     delta = delta_l[i]
                     n_adv = int(n_adv_l[j])
                     if delta == 0:
-                        exp = self.experiments_dict[label][K][C][delta_l[1]]
+                        exp = self.experiments_dict[label][K][C][attack_nodes][n_adv][0.01]
                         acc_exp, _ = exp.get_result("accuracy_test")
-                        mlp_exp = self.experiments_dict[mlp][K][C][delta_l[1]]
+                        mlp_exp = self.experiments_dict[mlp][K][C][attack_nodes][n_adv][0.01]
                         acc_mlp, _ = mlp_exp.get_result("accuracy_test")
                         acc_diff = acc_exp-acc_mlp
                     else:
-                        exp = self.experiments_dict[label][K][C][delta]
+                        exp = self.experiments_dict[label][K][C][attack_nodes][n_adv][delta]
                         acc_exp, _ = exp.get_robust_accuracy()
-                        mlp_exp = self.experiments_dict[mlp][K][C][delta_l[1]]
+                        mlp_exp = self.experiments_dict[mlp][K][C][attack_nodes][n_adv][0.01]
                         acc_mlp, _ = mlp_exp.get_robust_accuracy()
                         acc_diff = acc_exp-acc_mlp
                     nadv_delta[i][j] = acc_diff
@@ -668,11 +584,11 @@
                     delta = delta_l[i]
                     n_adv = int(n_adv_l[j])
                     if delta == 0:
-                        #exp = self.experiments_dict[label][K][C][0.01]
+                        #exp = self.experiments_dict[label][K][C][attack_nodes][n_adv][0.01]
                         #y, y_std = exp.get_result("accuracy_test")
                         y = 1
                     else:
-                        exp = self.experiments_dict[label][K][C][delta]
+                        exp = self.experiments_dict[label][K][C][attack_nodes][n_adv][delta]
                         y, y_std = exp.get_certified_ratio()
                     nadv_delta[i][j] = y
         cmap = matplotlib.cm.get_cmap('Greys')
@@ -706,10 +622,10 @@
                 y_l = []
                 for delta in delta_l:
                     if delta == 0.:
-                        exp = self.experiments_dict[label][K][C][delta_l[1]]
+                        exp = self.experiments_dict[label][K][C][attack_nodes][n_adv][delta_l[1]]
                         y, y_std = 1.0, 0
                     else:
-                        exp = self.experiments_dict[label][K][C][delta]
+                        exp = self.experiments_dict[label][K][C][attack_nodes][n_adv][delta]
                         y, y_std = exp.get_result("cert_node_frac")
                     y_l.append(y)
                     y_err_l.append(y_std)
@@ -733,22 +649,16 @@
             plt.savefig(CERTIFICATE_FIGURE_DIR/savefig, bbox_inches='tight', dpi=600)
         plt.show()
     
-    def plot_network(self, dataset="karate_club", label="GCN", 
-                     K=1.5, C=0.01, delta=0.2, seed=0, 
-                     plot_=["gt", "train_test", "model"],
-                     with_labels=False, node_size=150, savefig=None):
+    def plot_network(self, dataset="karate_club", label="GCN", K=1.5, C=0.01, delta=0.2, seed=0):
         if dataset == "karate_club":
             _, A, y = get_karate_club()
             G = nx.from_numpy_array(A)
             exp = self.experiments_dict[label][K][C][delta]
             idx_labeled, idx_test, y_flip, y_is_robust = get_experiment(exp, seed)
-            acc_std, _ = exp.get_result("accuracy_test")
-            acc_robust, y_std = exp.get_robust_accuracy()
             print('y label ', y[idx_labeled])
             print('y test ', y[idx_test])
             y_labeled = y[idx_labeled]
             y_test = y[idx_test]
-<<<<<<< HEAD
             fig, ax = plt.subplots(1, 3, figsize=(12,4))
             pos = nx.fruchterman_reingold_layout(G, seed=10)
             nx.draw(G, ax=ax[0], node_color=y, with_labels=True, pos=pos)
@@ -775,61 +685,6 @@
                         color_map.append('red')
             nx.draw(G, ax=ax[2], node_color=color_map, with_labels=True, pos=pos)
 
-=======
-            fig, ax = plt.subplots(1, len(plot_), figsize=(3*len(plot_),3))
-            if len(plot_) == 1:
-                ax = [ax]
-            pos = nx.fruchterman_reingold_layout(G, seed=2)
-            for p_idx in range(len(plot_)):
-                if plot_[p_idx] == "gt":
-                    nx.draw(G, ax=ax[p_idx], node_color=y, with_labels=with_labels, pos=pos, 
-                            edge_color="silver", node_size=node_size)
-                elif plot_[p_idx] == "train_test":
-                    color_map = []
-                    for node in G:
-                        if node in idx_labeled:
-                            color_map.append('lightseagreen')
-                        elif node in idx_test:
-                            color_map.append('yellowgreen')
-                    nx.draw(G, ax=ax[p_idx], node_color=color_map, with_labels=with_labels, pos=pos, 
-                            edge_color="silver", node_size=node_size)
-                    ax[p_idx].set_title("Data")
-                    ax[p_idx].scatter([],[], c='lightseagreen', label='labeled')
-                    ax[p_idx].scatter([],[], c='yellowgreen', label='unlabeled')
-                    ax[p_idx].scatter([],[], c='black', label='flipped')
-                    ax[p_idx].scatter([],[], c='tomato', label='non-robust')
-                    ax[p_idx].legend(loc='upper left', borderpad=0.2, labelspacing=0.2, handlelength=1, markerscale=2, frameon=False)
-                elif plot_[p_idx] == "model":
-                    color_map = []
-                    for node in G:
-                        if node in idx_labeled:
-                            idx = idx_labeled.index(node)
-                            if y_flip[idx] != y_labeled[idx]:
-                                color_map.append('black')
-                            else:
-                                color_map.append('lightseagreen')
-                        elif node in idx_test:
-                            idx = idx_test.index(node)
-                            if y_is_robust[idx] == 1:
-                                color_map.append('yellowgreen')
-                            else:
-                                color_map.append('tomato')
-                    nx.draw(G, ax=ax[p_idx], node_color=color_map, with_labels=with_labels, pos=pos, 
-                            edge_color="silver", node_size=node_size)
-                    # ax[p_idx].scatter([],[], c='black', label='flipped')
-                    # ax[p_idx].scatter([],[], c='tomato', label='non-robust')
-                    acc = round(acc_std, 4)
-                    acc_r = round(acc_robust, 4)
-                    ax[p_idx].set_title(f"{label} acc. $={acc}$ \n Certified acc. $={acc_r}$")
-                ax[p_idx].legend(loc='upper left', borderpad=0.2, labelspacing=0.2, handlelength=1, markerscale=2, frameon=False)
-            if savefig:
-                CERTIFICATE_FIGURE_DIR.mkdir(parents=True, exist_ok=True)
-                plt.savefig(CERTIFICATE_FIGURE_DIR/savefig, bbox_inches='tight', dpi=600)
-            plt.show()
-        else:
-            raise NotImplementedError("Datasets other than karate_club not implemented.")
-        
->>>>>>> 6ea0bec3
     def plot(self, name: str, attack: str, models: List[str], 
              errorbars: bool=True, ylabel: str=None, title: str=None,
              spacing: str="normal", legend_loc="best", legend_cols: int=None,
